--- conflicted
+++ resolved
@@ -109,14 +109,9 @@
 
 delete_vhost I<vhostpath>
     delete a virtual host I<vhostpath>.
-<<<<<<< HEAD
-    That command deletes also all its exchanges, queues and user mappings.
-
-=======
     That command deletes also all its exchanges, queues and user
     mappings.
     
->>>>>>> 63817905
 list_vhosts
     list all virtual hosts.
 
