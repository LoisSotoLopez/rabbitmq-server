%%   The contents of this file are subject to the Mozilla Public License
%%   Version 1.1 (the "License"); you may not use this file except in
%%   compliance with the License. You may obtain a copy of the License at
%%   http://www.mozilla.org/MPL/
%%
%%   Software distributed under the License is distributed on an "AS IS"
%%   basis, WITHOUT WARRANTY OF ANY KIND, either express or implied. See the
%%   License for the specific language governing rights and limitations
%%   under the License.
%%
%%   The Original Code is the RabbitMQ Erlang Client.
%%
%%   The Initial Developers of the Original Code are LShift Ltd.,
%%   Cohesive Financial Technologies LLC., and Rabbit Technologies Ltd.
%%
%%   Portions created by LShift Ltd., Cohesive Financial
%%   Technologies LLC., and Rabbit Technologies Ltd. are Copyright (C)
%%   2007 LShift Ltd., Cohesive Financial Technologies LLC., and Rabbit
%%   Technologies Ltd.;
%%
%%   All Rights Reserved.
%%
%%   Contributor(s): Ben Hood <0x6e6562@gmail.com>.
%%

%% @doc This module encapsulates the client's view of an AMQP channel. Each
%% server side channel is represented by an amqp_channel process on the client
%% side. Channel processes are created using the {@link amqp_connection} 
%% module, but channels are respsonsible for closing themselves. Channel
%% processes are linked to the connnection process from which they were
%% created.
-module(amqp_channel).

-include("amqp_client.hrl").

-behaviour(gen_server).

-export([start_link/2]).
-export([init/1, terminate/2, code_change/3, handle_call/3, handle_cast/2,
         handle_info/2]).
-export([call/2, call/3, cast/2, cast/3]).
-export([subscribe/3]).
-export([close/1, close/3]).
-export([register_return_handler/2]).
-export([register_flow_handler/2]).
-export([register_default_consumer/2]).

-define(TIMEOUT_FLUSH, 60000).
-define(TIMEOUT_CLOSE_OK, 3000).

-record(state, {number,
                sup,
                driver,
                rpc_requests = queue:new(),
                anon_sub_requests = queue:new(),
                tagged_sub_requests = dict:new(),
                closing = false,
                return_handler_pid = none,
                flow_control = false,
                flow_handler_pid = none,
                consumers = dict:new(),
                default_consumer = unknown}).

%% This diagram shows the interaction between the different component
%% processes in an AMQP client scenario.
%%
%%                             message* / reply*        +-------+
%%                            +----------------------   | queue |
%%                            |                         +-------+
%%                            |
%%                            |                          +-----+
%%                            v                          |     |
%%           request                     reply*          |     v
%% +------+  -------+  +--------------+  <------+  +----------------+
%% | User |         |  | amqp_channel |         |  | direct_channel |
%% +------+  <------+  +--------------+  -------+  +----------------+
%%           response /        |          request
%% cast/call         /         |
%%                  /          | message
%%                 /           v
%% +-------------+/       +----------+
%% | Pending RPC |        | Consumer |
%% +-------------+        +----------+
%%       |
%% [consumer tag --> consumer pid]
%%
%% These notifications are processed asynchronously via
%% handle_info/2 callbacks

%%---------------------------------------------------------------------------
%% Type Definitions
%%---------------------------------------------------------------------------

%% @type amqp_command().
%% This abstract datatype represents the set of commands that comprise the
%% AMQP execution model. As indicated in the overview, the attributes of each 
%% commands in the execution model are described in the protocol
%% documentation. The Erlang record definitions are autogenerated from a
%% parseable version of the specification.

%% @type content() = #'basic.publish'{} | 
%%                   #'basic.deliver'{} |
%%                   #'basic.return'{}.
%% These are the content bearing AMQP commands.

%%---------------------------------------------------------------------------
%% AMQP Channel API methods
%%---------------------------------------------------------------------------

%% @spec (Channel, amqp_command()) -> amqp_command()
%% where
%%      Channel = pid()
%% @doc This is a generic RPC mechanism that sends an AMQP command and
%% receives an AMQP command as a response. This function blocks until the
%% response is returned.
call(Channel, Method) ->
    gen_server:call(Channel, {call, Method, none}, infinity).

%% @spec (Channel, amqp_command(), content()) -> ok | blocked | closing
%% where
%%      Channel = pid()
%% @doc This sends an AMQP command with content and waits for a synchronous
%% response. Generally this is used with the #basic.publish{} command.
%% This will return a blocked atom if either the server has throttled the
%% client for flow control reasons or if the channel is shutting down due to a
%% broker initiated close.
%% It will return a closing atom if the channel is in the process of shutting
%% down.
%% Note that the synchronicity only means that the client has transmitted the
%% command to the broker. It does not imply that the broker has accepted
%% responsibility for the message. To acheive guaranteed delivery, this
%% function would have to be called within the context of a transaction.
call(Channel, Method, Content) ->
    gen_server:call(Channel, {call, Method, Content}, infinity).

%% @spec (Channel, amqp_command()) -> ok
%% @doc Asynchronous variant of {@link call/2}
cast(Channel, Method) ->
    gen_server:cast(Channel, {cast, Method, none}).
    
%% @spec (Channel, amqp_command(), content()) -> ok
%% @doc Asynchronous variant of {@link call/3}
cast(Channel, Method, Content) ->
    gen_server:cast(Channel, {cast, Method, Content}).

%% @spec (Channel) -> ok
%% where
%%      Channel = pid()
%% @doc Closes the channel, invokes close(Channel, 200, &lt;&lt;"Goodbye">>).
close(Channel) ->
    close(Channel, 200, <<"Goodbye">>).

%% @spec (Channel, Code, Text) -> ok
%% where
%%      Channel = pid()
%%      Code = integer()
%%      Text = binary()
%% @doc Closes the channel, allowing the caller to supply a reply code and
%% text.
close(Channel, Code, Text) ->
    Close = #'channel.close'{reply_text =  Text,
                             reply_code = Code,
                             class_id   = 0,
                             method_id  = 0},
    #'channel.close_ok'{} = call(Channel, Close),
    ok.
%%---------------------------------------------------------------------------
%% Consumer registration (API)
%%---------------------------------------------------------------------------

%% @type consume() = #'basic.consume'{}.
%% The AMQP command that is used to  subscribe a consumer to a queue.
%% @spec (Channel, consume(), Consumer) -> amqp_command()
%% where
%%      Channel = pid()
%%      Consumer = pid()
%% @doc Creates a subscription to a queue. This subscribes a consumer pid to 
%% the queue defined in the #'basic.consume'{} command record. Note that both
%% both the process invoking this method and the supplied consumer process
%% receive an acknowledgement of the subscription. The calling process will
%% receive the acknowledgement as the return value of this function, whereas
%% the consumer process will receive the notification asynchronously.
subscribe(Channel, BasicConsume = #'basic.consume'{}, Consumer) ->
    gen_server:call(Channel, {subscribe, BasicConsume, Consumer}, infinity).

%% @spec (Channel, ReturnHandler) -> ok
%% where
%%      Channel = pid()
%%      ReturnHandler = pid()
%% @doc This registers a handler to deal with returned messages. The 
%% registered process will receive #basic.return{} commands.
register_return_handler(Channel, ReturnHandler) ->
    gen_server:cast(Channel, {register_return_handler, ReturnHandler} ).

%% @spec (Channel, FlowHandler) -> ok
%% where
%%      Channel = pid()
%%      FlowHandler = pid()
%% @doc This registers a handler to deal with channel flow notifications.
%% The registered process will receive #channel.flow{} commands.
register_flow_handler(Channel, FlowHandler) ->
    gen_server:cast(Channel, {register_flow_handler, FlowHandler} ).

%% @spec (Channel, Consumer) -> ok
%% where
%%      Channel = pid()
%%      Consumer = pid()
%% @doc Set the current default consumer.
%% Under certain circumstances it is possible for a channel to receive a
%% message delivery which does not match any consumer which is currently
%% set up via basic.consume. This will occur after the following sequence
%% of events:
%%
%% basic.consume with explicit acks
%% %% some deliveries take place but are not acked
%% basic.cancel
%% basic.recover{requeue = false}
%%
%% Since requeue is specified to be false in the basic.recover, the spec
%% states that the message must be redelivered to "the original recipient"
%% - i.e. the same channel / consumer-tag. But the consumer is no longer
%% active.
%%
%% In these circumstances, you can register a default consumer to handle
%% such deliveries. If no default consumer is registered then the channel
%% will exit on receiving such a delivery.
%%
%% Most people will not need to use this.
register_default_consumer(Channel, Consumer) ->
    gen_server:cast(Channel, {register_default_consumer, Consumer}).

%%---------------------------------------------------------------------------
%% RPC mechanism
%%---------------------------------------------------------------------------

rpc_top_half(Method, Content, From, 
             State0 = #state{rpc_requests = RequestQueue}) ->
    State1 = State0#state{
        rpc_requests = queue:in({From, Method, Content}, RequestQueue)},
    IsFirstElement = queue:is_empty(RequestQueue),
    if IsFirstElement -> do_rpc(State1);
       true           -> State1
    end.

rpc_bottom_half(Reply, State = #state{rpc_requests = RequestQueue}) ->
    case queue:out(RequestQueue) of
        {empty, _} ->
            exit(empty_rpc_bottom_half);
        {{value, {From, _Method, _Content}}, NewRequestQueue} ->
            case From of none -> ok;
                         _    -> gen_server:reply(From, Reply)
            end,
            do_rpc(State#state{rpc_requests = NewRequestQueue})
    end.

do_rpc(State = #state{rpc_requests = RequestQueue,
                      closing = Closing}) ->
    case queue:peek(RequestQueue) of
        {value, {_From, Method = #'channel.close'{}, Content}} ->
            do(Method, Content, State),
            State#state{closing = just_channel};
        {value, {_From, Method, Content}} ->
            do(Method, Content, State),
            State;
        empty ->
            case Closing of
                {connection, Reason} -> self() ! {shutdown, Reason};
                _                    -> ok
            end,
            State
    end.

%%---------------------------------------------------------------------------
%% Internal plumbing
%%---------------------------------------------------------------------------

do(Method, Content, #state{driver = Driver, sup = Sup}) ->
    amqp_channel_util:do(Driver, Sup, Method, Content).

resolve_consumer(_ConsumerTag, #state{consumers = []}) ->
    exit(no_consumers_registered);
resolve_consumer(ConsumerTag, #state{consumers = Consumers,
                                       default_consumer = DefaultConsumer}) ->
    case dict:find(ConsumerTag, Consumers) of
        {ok, Value} ->
            Value;
        error ->
            case is_pid(DefaultConsumer) of
                true  -> DefaultConsumer;
                false -> exit(unexpected_delivery_and_no_default_consumer)
            end
    end.

register_consumer(ConsumerTag, Consumer,
                  State = #state{consumers = Consumers0}) ->
    Consumers1 = dict:store(ConsumerTag, Consumer, Consumers0),
    State#state{consumers = Consumers1}.

unregister_consumer(ConsumerTag,
                    State = #state{consumers = Consumers0}) ->
    Consumers1 = dict:erase(ConsumerTag, Consumers0),
    State#state{consumers = Consumers1}.

amqp_msg(none) ->
    none;
amqp_msg(Content) ->
    {Props, Payload} = rabbit_basic:from_content(Content),
    #amqp_msg{props = Props, payload = Payload}.

build_content(none) ->
    none;
build_content(#amqp_msg{props = Props, payload = Payload}) ->
    rabbit_basic:build_content(Props, Payload).

check_block(_Method, _AmqpMsg, #state{closing = just_channel}) ->
    channel_closing;
check_block(_Method, _AmqpMsg, #state{closing = {connection, _}}) ->
    connection_closing;
check_block(_Method, none, #state{}) ->
    ok;
check_block(_Method, _AmqpMsg, #state{flow_control = true}) ->
    blocked;
check_block(_Method, _AmqpMsg, #state{}) ->
    ok.

shutdown_with_reason({_, 200, _}, State) ->
    {stop, normal, State};
shutdown_with_reason(Reason, State) ->
    {stop, Reason, State}.

%%---------------------------------------------------------------------------
%% Handling of methods from the server
%%---------------------------------------------------------------------------

%% Close normally
handle_method(#'channel.close'{reply_code = ReplyCode,
                               reply_text = ReplyText}, none,
              #state{closing = false} = State) ->
    do(#'channel.close_ok'{}, none, State),
    {stop, {server_initiated_close, ReplyCode, ReplyText}, State};

%% We're already closing, so just send back the ok.
handle_method(#'channel.close'{}, none, State) ->
    do(#'channel.close_ok'{}, none, State),
    {noreply, State};

%% Handle 'channel.close_ok': stop channel
handle_method(CloseOk = #'channel.close_ok'{}, none, State) ->
    {stop, normal, rpc_bottom_half(CloseOk, State)};

%% Handle all other methods
handle_method(Method, Content, #state{closing = Closing} = State) ->
    case Closing of
        %% Drop all incomming traffic if closing
        just_channel ->
            ?LOG_INFO("Channel (~p): dropping method ~p from server "
                      "because channel is closing~n",
                      [self(), {Method, Content}]),
            {noreply, State};
        {connection, Reason} ->
            ?LOG_INFO("Channel (~p): dropping method ~p from server "
                      "because connection is closing (~p)~n",
                      [self(), {Method, Content}, Reason]),
            {noreply, State};
        %% Standard handling of incoming method
        _ ->
            handle_regular_method(Method, amqp_msg(Content), State)
    end.

handle_regular_method(
        #'basic.consume_ok'{consumer_tag = ConsumerTag} = ConsumeOk, none,
        #state{tagged_sub_requests = Tagged,
               anon_sub_requests = Anon} = State) ->
    {_From, Consumer, State0} =
        case dict:find(ConsumerTag, Tagged) of
            {ok, {F, C}} ->
                NewTagged = dict:erase(ConsumerTag,Tagged),
                {F, C, State#state{tagged_sub_requests = NewTagged}};
            error ->
                case queue:out(Anon) of
                    {empty, _} ->
                        exit({anonymous_queue_empty, ConsumerTag});
                    {{value, {F, C}}, NewAnon} ->
                        {F, C, State#state{anon_sub_requests = NewAnon}}
                end
        end,
    Consumer ! ConsumeOk,
    State1 = register_consumer(ConsumerTag, Consumer, State0),
    {noreply, rpc_bottom_half(ConsumeOk, State1)};

handle_regular_method(
        #'basic.cancel_ok'{consumer_tag = ConsumerTag} = CancelOk, none,
        #state{} = State) ->
    Consumer = resolve_consumer(ConsumerTag, State),
    Consumer ! CancelOk,
    NewState = unregister_consumer(ConsumerTag, State),
    {noreply, rpc_bottom_half(CancelOk, NewState)};

%% Handle 'channel.flow'
%% If flow_control flag is defined, it informs the flow control handler to
%% suspend submitting any content bearing methods
handle_regular_method(#'channel.flow'{active = Active} = Flow, none,
                      #state{flow_handler_pid = FlowHandler} = State) ->
    case FlowHandler of
        none -> ok;
        _    -> FlowHandler ! Flow
    end,
    do(#'channel.flow_ok'{active = Active}, none, State),
    {noreply, State#state{flow_control = not(Active)}};

handle_regular_method(#'basic.deliver'{consumer_tag = ConsumerTag} = Deliver,
                      AmqpMsg, State) ->
    Consumer = resolve_consumer(ConsumerTag, State),
    Consumer ! {Deliver, AmqpMsg},
    {noreply, State};

handle_regular_method(
        #'basic.return'{} = BasicReturn, AmqpMsg,
        #state{return_handler_pid = ReturnHandler} = State) ->
    case ReturnHandler of
        none -> ?LOG_WARN("Channel (~p): received {~p, ~p} but there is no "
                          "return handler registered~n",
                          [self(), BasicReturn, AmqpMsg]);
        _    -> ReturnHandler ! {BasicReturn, AmqpMsg}
    end,
    {noreply, State};

handle_regular_method(Method, none, State) ->
    {noreply, rpc_bottom_half(Method, State)};

handle_regular_method(Method, Content, State) ->
    {noreply, rpc_bottom_half({Method, Content}, State)}.

%%---------------------------------------------------------------------------
%% Internal interface
%%---------------------------------------------------------------------------

%% @private
start_link(Driver, ChannelNumber) ->
    gen_server:start_link(?MODULE, [self(), Driver, ChannelNumber], []).

%%---------------------------------------------------------------------------
%% gen_server callbacks
%%---------------------------------------------------------------------------

%% @private
init([Sup, Driver, ChannelNumber]) ->
    {ok, #state{sup = Sup, driver = Driver, number = ChannelNumber}}.

%% Standard implementation of the call/{2,3} command
%% @private
handle_call({call, Method, AmqpMsg}, From, State) ->
    case {Method, check_block(Method, AmqpMsg, State)} of
        {#'basic.consume'{}, _} ->
            {reply, {error, use_subscribe}, State};
        {_, ok} ->
            Content = build_content(AmqpMsg),
            case ?PROTOCOL:is_method_synchronous(Method) of
                true  -> {noreply, rpc_top_half(Method, Content, From, State)};
                false -> do(Method, Content, State),
                         {reply, ok, State}
            end;
        {_, BlockReply} ->
            {reply, BlockReply, State}
    end;

%% Standard implementation of the subscribe/3 command
%% @private
handle_call({subscribe, #'basic.consume'{consumer_tag = Tag} = Method, Consumer},
            From, #state{tagged_sub_requests = Tagged,
                           anon_sub_requests = Anon} = State) ->
    case check_block(Method, none, State) of
        ok ->
            {NewMethod, NewState} =
                if Tag =:= undefined orelse size(Tag) == 0 ->
                       NewAnon = queue:in({From,Consumer}, Anon),
                       {Method#'basic.consume'{consumer_tag = <<"">>},
                        State#state{anon_sub_requests = NewAnon}};
                   is_binary(Tag) ->
                       %% TODO test whether this tag already exists, either in
                       %% the pending tagged request map or in general as
                       %% already subscribed consumer
                       NewTagged = dict:store(Tag,{From,Consumer}, Tagged),
                       {Method,
                        State#state{tagged_sub_requests = NewTagged}}
                end,
            {noreply, rpc_top_half(NewMethod, none, From, NewState)};
        BlockReply ->
            {reply, BlockReply, State}
    end.

%% Standard implementation of the cast/{2,3} command
%% @private
handle_cast({cast, Method, AmqpMsg} = Cast, State) ->
    case {Method, check_block(Method, AmqpMsg, State)} of
        {#'basic.consume'{}, _} ->
            ?LOG_WARN("Channel (~p): ignoring cast of ~p method. "
                      "Use subscribe/3 instead!~n", [self(), Method]),
            {noreply, State};
        {_, ok} ->
            Content = build_content(AmqpMsg),
            case ?PROTOCOL:is_method_synchronous(Method) of
                true  -> ?LOG_WARN("Channel (~p): casting synchronous method "
                                   "~p.~n"
                                   "The reply will be ignored!~n",
                                   [self(), Method]),
                         {noreply, rpc_top_half(Method, Content, none, State)};
                false -> do(Method, Content, State),
                         {noreply, State}
            end;
        {_, BlockReply} ->
            ?LOG_WARN("Channel (~p): discarding method in cast ~p.~n"
                      "Reason: ~p~n", [self(), Cast, BlockReply]),
            {noreply, State}
    end;

%% Registers a handler to process return messages
%% @private
handle_cast({register_return_handler, ReturnHandler}, State) ->
    %% TODO just monitor, no link
    link(ReturnHandler),
    {noreply, State#state{return_handler_pid = ReturnHandler}};

%% Registers a handler to process flow control messages
%% @private
handle_cast({register_flow_handler, FlowHandler}, State) ->
    %% TODO just monitor, no link
    link(FlowHandler),
    {noreply, State#state{flow_handler_pid = FlowHandler}};

%% Registers a handler to process unexpected deliveries
%% @private
handle_cast({register_default_consumer, Consumer}, State) ->
    %% TODO just monitor, no link
    link(Consumer),
    {noreply, State#state{default_consumer = Consumer}};

%% @private
handle_cast({notify_sent, _Peer}, State) ->
    {noreply, State};

%% This callback is invoked when a network channel sends messages
%% to this gen_server instance
%% @private
handle_cast({method, Method, Content}, State) ->
    handle_method(Method, Content, State).

%% These callbacks are invoked when a direct channel sends messages
%% to this gen_server instance
%% @private
handle_info({send_command, Method}, State) ->
    handle_method(Method, none, State);
%% @private
handle_info({send_command, Method, Content}, State) ->
    handle_method(Method, Content, State);

%% Handles the delivery of a message from a direct channel
%% @private
handle_info({send_command_and_notify, Q, ChPid, Method, Content}, State) ->
    handle_method(Method, Content, State),
    rabbit_amqqueue:notify_sent(Q, ChPid),
    {noreply, State};

%% This is used in the direct case to fake a response from the writer, when
%% rabbit_channel sends a flush message to it
%% @private
handle_info({flush, Caller, Ref}, State) ->
    Caller ! Ref,
    {noreply, State};

%% @private
handle_info(shutdown, State) ->
    {stop, normal, State};

%% @private
handle_info({shutdown, Reason}, State) ->
    shutdown_with_reason(Reason, State);

%% @private
handle_info({shutdown, FailShutdownReason, InitialReason},
            #state{number = Number} = State) ->
    case FailShutdownReason of
        {connection_closing, timed_out_flushing_channel} ->
            ?LOG_WARN("Channel ~p closing: timed out flushing while connection "
                      "closing~n", [Number]);
        {connection_closing, timed_out_waiting_close_ok} ->
            ?LOG_WARN("Channel ~p closing: timed out waiting for "
                      "channel.close_ok while connection closing~n", [Number])
    end,
    {stop, {FailShutdownReason, InitialReason}, State};

%% Handles the situation when the connection closes without closing the channel
%% beforehand. The channel must block all further RPCs,
%% flush the RPC queue (optional), and terminate
%% @private
handle_info({connection_closing, CloseType, Reason},
            #state{rpc_requests = RpcQueue,
                   closing = Closing} = State) ->
    case {CloseType, Closing, queue:is_empty(RpcQueue)} of
        {flush, false, false} ->
            erlang:send_after(?TIMEOUT_FLUSH, self(),
                              {shutdown,
                               {connection_closing, timed_out_flushing_channel},
                               Reason}),
            {noreply, State#state{closing = {connection, Reason}}};
        {flush, just_channel, false} ->
            erlang:send_after(?TIMEOUT_CLOSE_OK, self(),
                              {shutdown,
                               {connection_closing, timed_out_waiting_close_ok},
                               Reason}),
            {noreply, State};
        _ ->
            shutdown_with_reason(Reason, State)
    end;

%% This is for a channel exception that is sent by the direct
%% rabbit_channel process
%% @private
handle_info({channel_exit, _Channel, #amqp_error{name = ErrorName,
                                                 explanation = Expl} = Error},
            State = #state{number = Number}) ->
    ?LOG_WARN("Channel ~p closing: server sent error ~p~n", [Number, Error]),
<<<<<<< HEAD
    {_, Code, _} = rabbit_framing:lookup_amqp_exception(ErrorName),
    {stop, {server_initiated_close, Code, Expl}, State}.
=======
    {_, Code, _} = ?PROTOCOL:lookup_amqp_exception(ErrorName),
    {stop, {server_initiated_close, Code, Expl}, State};

%%---------------------------------------------------------------------------
%% Trap exits
%%---------------------------------------------------------------------------

%% Handle parent connection exit
%% @private
handle_info({'EXIT', ConnectionPid, Reason},
            State = #c_state{number = ChannelNumber,
                             parent_connection = ConnectionPid}) ->
    ?LOG_WARN("Channel ~p closing: parent connection died. Reason: ~p~n",
              [ChannelNumber, Reason]),
    {stop, {parent_connection_died, ConnectionPid, Reason}, State};

%% Handle writer exit
%% @private
handle_info({'EXIT', WriterPid, Reason},
            State = #c_state{number = ChannelNumber,
                             writer_pid = WriterPid}) ->
    ?LOG_WARN("Channel ~p closing: received exit signal from writer. "
              "Reason: ~p~n", [ChannelNumber, Reason]),
    {stop, {writer_died, WriterPid, Reason}, State};

%% Handle reader exit
%% @private
handle_info({'EXIT', ReaderPid, Reason},
            State = #c_state{number = ChannelNumber,
                             reader_pid = ReaderPid}) ->
    ?LOG_WARN("Channel ~p closing: received exit signal from reader. "
              "Reason: ~p~n", [ChannelNumber, Reason]),
    {stop, {reader_died, ReaderPid, Reason}, State};

%% Handle flow handler exit
%% @private
handle_info({'EXIT', FlowHandler, Reason},
            State = #c_state{number = ChannelNumber,
                             flow_handler_pid = FlowHandler}) ->
    ?LOG_INFO("Channel ~p: unregistering flow handler because it is "
              "closing: ~p~n", [ChannelNumber, Reason]),
    {noreply, State#c_state{flow_handler_pid = none}};

%% Handle return handler exit
%% @private
handle_info({'EXIT', ReturnHandler, Reason},
            State = #c_state{number = ChannelNumber,
                             return_handler_pid = ReturnHandler}) ->
    ?LOG_INFO("Channel ~p: unregistering return handler because it is "
              "closing: ~p~n", [ChannelNumber, Reason]),
    {noreply, State#c_state{return_handler_pid = none}};

%% Handle other exit
%% @private
handle_info({'EXIT', Pid, Reason}, State = #c_state{number = ChannelNumber}) ->
    ?LOG_WARN("Channel ~p closing: received unexpected exit signal from (~p). "
              "Reason: ~p~n", [ChannelNumber, Pid, Reason]),
    {stop, {unexpected_exit_signal, Pid, Reason}, State}.
>>>>>>> c53d24ba

%%---------------------------------------------------------------------------
%% Rest of the gen_server callbacks
%%---------------------------------------------------------------------------

%% @private
terminate(_Reason, #state{sup = Sup, driver = Driver}) ->
    amqp_channel_util:terminate_channel_infrastructure(Driver, Sup).

%% @private
code_change(_OldVsn, State, _Extra) ->
    State.<|MERGE_RESOLUTION|>--- conflicted
+++ resolved
@@ -620,69 +620,8 @@
                                                  explanation = Expl} = Error},
             State = #state{number = Number}) ->
     ?LOG_WARN("Channel ~p closing: server sent error ~p~n", [Number, Error]),
-<<<<<<< HEAD
-    {_, Code, _} = rabbit_framing:lookup_amqp_exception(ErrorName),
+    {_, Code, _} = ?PROTOCOL:lookup_amqp_exception(ErrorName),
     {stop, {server_initiated_close, Code, Expl}, State}.
-=======
-    {_, Code, _} = ?PROTOCOL:lookup_amqp_exception(ErrorName),
-    {stop, {server_initiated_close, Code, Expl}, State};
-
-%%---------------------------------------------------------------------------
-%% Trap exits
-%%---------------------------------------------------------------------------
-
-%% Handle parent connection exit
-%% @private
-handle_info({'EXIT', ConnectionPid, Reason},
-            State = #c_state{number = ChannelNumber,
-                             parent_connection = ConnectionPid}) ->
-    ?LOG_WARN("Channel ~p closing: parent connection died. Reason: ~p~n",
-              [ChannelNumber, Reason]),
-    {stop, {parent_connection_died, ConnectionPid, Reason}, State};
-
-%% Handle writer exit
-%% @private
-handle_info({'EXIT', WriterPid, Reason},
-            State = #c_state{number = ChannelNumber,
-                             writer_pid = WriterPid}) ->
-    ?LOG_WARN("Channel ~p closing: received exit signal from writer. "
-              "Reason: ~p~n", [ChannelNumber, Reason]),
-    {stop, {writer_died, WriterPid, Reason}, State};
-
-%% Handle reader exit
-%% @private
-handle_info({'EXIT', ReaderPid, Reason},
-            State = #c_state{number = ChannelNumber,
-                             reader_pid = ReaderPid}) ->
-    ?LOG_WARN("Channel ~p closing: received exit signal from reader. "
-              "Reason: ~p~n", [ChannelNumber, Reason]),
-    {stop, {reader_died, ReaderPid, Reason}, State};
-
-%% Handle flow handler exit
-%% @private
-handle_info({'EXIT', FlowHandler, Reason},
-            State = #c_state{number = ChannelNumber,
-                             flow_handler_pid = FlowHandler}) ->
-    ?LOG_INFO("Channel ~p: unregistering flow handler because it is "
-              "closing: ~p~n", [ChannelNumber, Reason]),
-    {noreply, State#c_state{flow_handler_pid = none}};
-
-%% Handle return handler exit
-%% @private
-handle_info({'EXIT', ReturnHandler, Reason},
-            State = #c_state{number = ChannelNumber,
-                             return_handler_pid = ReturnHandler}) ->
-    ?LOG_INFO("Channel ~p: unregistering return handler because it is "
-              "closing: ~p~n", [ChannelNumber, Reason]),
-    {noreply, State#c_state{return_handler_pid = none}};
-
-%% Handle other exit
-%% @private
-handle_info({'EXIT', Pid, Reason}, State = #c_state{number = ChannelNumber}) ->
-    ?LOG_WARN("Channel ~p closing: received unexpected exit signal from (~p). "
-              "Reason: ~p~n", [ChannelNumber, Pid, Reason]),
-    {stop, {unexpected_exit_signal, Pid, Reason}, State}.
->>>>>>> c53d24ba
 
 %%---------------------------------------------------------------------------
 %% Rest of the gen_server callbacks
