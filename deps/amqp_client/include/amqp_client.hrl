--- conflicted
+++ resolved
@@ -75,12 +75,8 @@
                            correlation_id = 0}).
 
 -record(rpc_server_state, {channel,
-<<<<<<< HEAD
-                           handler}).
-=======
                            handler}).
 
 -define(LOG_DEBUG(Format), error_logger:info_msg(Format)).
 -define(LOG_INFO(Format, Args), error_logger:info_msg(Format, Args)).
--define(LOG_WARN(Format, Args), error_logger:warning_msg(Format, Args)).
->>>>>>> 002fd734
+-define(LOG_WARN(Format, Args), error_logger:warning_msg(Format, Args)).