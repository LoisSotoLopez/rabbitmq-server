--- conflicted
+++ resolved
@@ -79,14 +79,6 @@
 	rm -rf $(MNESIA_DIR)
 
 test_direct: $(TARGETS)
-<<<<<<< HEAD
-	erl -pa $(LOAD_PATH) -mnesia dir tmp -boot start_sasl -s rabbit -noshell -eval \
-	'direct_client_test:test(),halt().'
-
-test_direct_coverage: $(TARGETS)
-	erl -pa $(LOAD_PATH) -mnesia dir tmp -boot start_sasl -s rabbit -noshell -eval \
-	'direct_client_test:test_coverage(),halt().'
-=======
 	erl -pa $(LOAD_PATH) -noshell -mnesia dir tmp -boot start_sasl -s rabbit -noshell \
 	-sasl sasl_error_logger '{file, "'${LOG_BASE}'/rabbit-sasl.log"}' \
 	-kernel error_logger '{file, "'${LOG_BASE}'/rabbit.log"}' \
@@ -97,7 +89,6 @@
 	-sasl sasl_error_logger '{file, "'${LOG_BASE}'/rabbit-sasl.log"}' \
 	-kernel error_logger '{file, "'${LOG_BASE}'/rabbit.log"}' \
 	-eval 'direct_client_test:test_coverage(),halt().'
->>>>>>> b235006d
 
 clean:
 	rm -f $(EBIN_DIR)/*.beam
