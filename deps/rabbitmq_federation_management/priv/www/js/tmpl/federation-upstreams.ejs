<h1>Federation Upstreams</h1>
<div class="section">
  <h2>Upstreams</h2>
  <div class="hider updatable">
<% if (upstreams.length > 0) { %>
<table class="list">
 <thead>
  <tr>
<% if (vhosts_interesting) { %>
    <th>Virtual Host</th>
<% } %>
    <th>Name</th>
    <th>URI</th>
    <th>Expiry</th>
    <th>Message TTL</th>
    <th>Max Hops</th>
    <th>Prefetch Count</th>
    <th>Reconnect Delay</th>
<<<<<<< HEAD
    <th>Trust User-ID</th>
    <th>HA Policy</th>
=======
>>>>>>> 3c5a33a1
  </tr>
 </thead>
 <tbody>
<%
 for (var i = 0; i < upstreams.length; i++) {
    var upstream = upstreams[i];
%>
   <tr<%= alt_rows(i)%>>
<% if (vhosts_interesting) { %>
     <td><%= fmt_string(upstream.vhost) %></td>
<% } %>
     <td><%= link_fed_conn(upstream.vhost, upstream.key) %></td>
     <td><%= fmt_shortened_uri(upstream.value.uri) %></td>
     <td class="r"><%= fmt_time(upstream.value.expires, 'ms') %></td>
     <td class="r"><%= fmt_time(upstream.value['message-ttl'], 'ms') %></td>
     <td class="r"><%= upstream.value['max-hops'] %></td>
     <td class="r"><%= upstream.value['prefetch-count'] %></td>
     <td class="r"><%= fmt_time(upstream.value['reconnect-delay'], 's') %></td>
<<<<<<< HEAD
     <td class="c"><%= fmt_boolean(upstream.value['trust-user-id']) %></td>
     <td class="r"><%= upstream.value['ha-policy'] %></td>
=======
>>>>>>> 3c5a33a1
   </tr>
<% } %>
 </tbody>
</table>
<% } else { %>
  <p>... no upstreams ...</p>
<% } %>
  </div>
</div>

<div class="section-hidden">
  <h2>Add a new upstream</h2>
  <div class="hider">
    <form action="#/fed-parameters" method="put">
      <input type="hidden" name="component" value="federation-upstream"/>
      <table class="form">
<% if (vhosts_interesting) { %>
        <tr>
          <th><label>Virtual host:</label></th>
          <td>
            <select name="vhost">
              <% for (var i = 0; i < vhosts.length; i++) { %>
              <option value="<%= fmt_string(vhosts[i].name) %>"><%= fmt_string(vhosts[i].name) %></option>
              <% } %>
            </select>
          </td>
        </tr>
<% } else { %>
        <tr><td><input type="hidden" name="vhost" value="<%= fmt_string(vhosts[0].name) %>"/></td></tr>
<% } %>
        <tr>
          <th><label>Name:</label></th>
          <td><input type="text" name="key"/><span class="mand">*</span></td>
        </tr>
        <tr>
          <th><label>URI:</label></th>
          <td><input type="text" name="uri"/><span class="mand">*</span></td>
        </tr>
        <tr>
          <th>
            <label>
              Expires:
              <span class="help" id="federation-expires"></span>
            </label>
          </th>
          <td><input type="text" name="expires"/> ms</td>
        </tr>
        <tr>
          <th>
            <label>
              Message TTL:
              <span class="help" id="federation-ttl"></span>
            </label>
          </th>
          <td><input type="text" name="message-ttl"/> ms</td>
        </tr>
        <tr>
          <th>
            <label>
              Max hops:
              <span class="help" id="federation-max-hops"></span>
            </label>
          </th>
          <td><input type="text" name="max-hops"/></td>
        </tr>
        <tr>
          <th>
            <label>
              Prefetch count:
              <span class="help" id="federation-prefetch"></span>
            </label>
          </th>
          <td><input type="text" name="prefetch-count"/></td>
        </tr>
        <tr>
          <th>
            <label>
              Reconnect delay:
              <span class="help" id="federation-reconnect"></span>
            </label>
          </th>
          <td><input type="text" name="reconnect-delay"/> s</td>
        </tr>
<<<<<<< HEAD
        <tr>
          <th>
            <label>
              Trust User-ID:
              <span class="help" id="federation-trust-user-id"></span>
            </label>
          </th>
          <td>
            <select name="trust-user-id">
              <option value="false">No</option>
              <option value="true">Yes</option>
            </select>
          </td>
        </tr>
        <tr>
          <th>
            <label>
              HA Policy:
              <span class="help" id="federation-ha-policy"></span>
            </label>
          </th>
          <td><input type="text" name="ha-policy"/></td>
        </tr>
=======
>>>>>>> 3c5a33a1
      </table>
      <input type="submit" value="Add upstream"/>
    </form>
  </div>
</div>
<div class="section-hidden">
  <h2>URI examples</h2>
  <div class="hider">
    <ul>
      <li>
        <code>amqp://server-name</code><br/>
        connect to server-name, without SSL and default credentials
      </li>
      <li>
        <code>amqp://user:password@server-name/my-vhost</code><br/>
        connect to server-name, with credentials and overridden
        virtual host
      </li>
      <li>
        <code>amqps://user:password@server-name?cacertfile=/path/to/cacert.pem&certfile=/path/to/cert.pem&keyfile=/path/to/key.pem&verify=verify_peer</code><br/>
        connect to server-name, with credentials and SSL
      </li>
      <li>
        <code>amqps://server-name?cacertfile=/path/to/cacert.pem&certfile=/path/to/cert.pem&keyfile=/path/to/key.pem&verify=verify_peer&fail_if_no_peer_cert=true&auth_mechanism=external</code><br/>
        connect to server-name, with SSL and EXTERNAL authentication
      </li>
    </ul>
  </div>
</div><|MERGE_RESOLUTION|>--- conflicted
+++ resolved
@@ -16,11 +16,7 @@
     <th>Max Hops</th>
     <th>Prefetch Count</th>
     <th>Reconnect Delay</th>
-<<<<<<< HEAD
     <th>Trust User-ID</th>
-    <th>HA Policy</th>
-=======
->>>>>>> 3c5a33a1
   </tr>
  </thead>
  <tbody>
@@ -39,11 +35,7 @@
      <td class="r"><%= upstream.value['max-hops'] %></td>
      <td class="r"><%= upstream.value['prefetch-count'] %></td>
      <td class="r"><%= fmt_time(upstream.value['reconnect-delay'], 's') %></td>
-<<<<<<< HEAD
      <td class="c"><%= fmt_boolean(upstream.value['trust-user-id']) %></td>
-     <td class="r"><%= upstream.value['ha-policy'] %></td>
-=======
->>>>>>> 3c5a33a1
    </tr>
 <% } %>
  </tbody>
@@ -127,7 +119,6 @@
           </th>
           <td><input type="text" name="reconnect-delay"/> s</td>
         </tr>
-<<<<<<< HEAD
         <tr>
           <th>
             <label>
@@ -142,17 +133,6 @@
             </select>
           </td>
         </tr>
-        <tr>
-          <th>
-            <label>
-              HA Policy:
-              <span class="help" id="federation-ha-policy"></span>
-            </label>
-          </th>
-          <td><input type="text" name="ha-policy"/></td>
-        </tr>
-=======
->>>>>>> 3c5a33a1
       </table>
       <input type="submit" value="Add upstream"/>
     </form>
