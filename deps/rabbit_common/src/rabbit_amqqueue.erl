--- conflicted
+++ resolved
@@ -260,12 +260,12 @@
                                     <- mnesia:table(rabbit_durable_queue),
                                 VH =:= VHost,
                                 node(Pid) == Node andalso
-                %% Terminations on node down will not remove the rabbit_queue
-                %% record if it is a mirrored queue (such info is now obtained from
-                %% the policy). Thus, we must check if the local pid is alive
-                %% - if the record is present - in order to restart.
-                            (mnesia:read(rabbit_queue, Name, read) =:= []
-                             orelse not erlang:is_process_alive(Pid))]))
+                                %% Terminations on node down will not remove the rabbit_queue
+                                %% record if it is a mirrored queue (such info is now obtained from
+                                %% the policy). Thus, we must check if the local pid is alive
+                                %% - if the record is present - in order to restart.
+                                (mnesia:read(rabbit_queue, Name, read) =:= []
+                                orelse not erlang:is_process_alive(Pid))]))
       end).
 
 find_durable_queues() ->
@@ -276,21 +276,12 @@
                                               pid  = Pid}
                                     <- mnesia:table(rabbit_durable_queue),
                                 node(Pid) == Node andalso
-<<<<<<< HEAD
-                %% Terminations on node down will not remove the rabbit_queue
-                %% record if it is a mirrored queue (such info is now obtained from
-                %% the policy). Thus, we must check if the local pid is alive
-                %% - if the record is present - in order to restart.
-                            (mnesia:read(rabbit_queue, Name, read) =:= []
-                             orelse not erlang:is_process_alive(Pid))]))
-=======
                                 %% Terminations on node down will not remove the rabbit_queue
                                 %% record if it is a mirrored queue (such info is now obtained from
                                 %% the policy). Thus, we must check if the local pid is alive
                                 %% - if the record is present - in order to restart.
-                                                    (mnesia:read(rabbit_queue, Name, read) =:= []
-                                                     orelse not erlang:is_process_alive(Pid))]))
->>>>>>> 58efdd21
+                                (mnesia:read(rabbit_queue, Name, read) =:= []
+                                orelse not erlang:is_process_alive(Pid))]))
       end).
 
 recover_durable_queues(QueuesAndRecoveryTerms) ->
