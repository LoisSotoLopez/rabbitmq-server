--- conflicted
+++ resolved
@@ -394,12 +394,8 @@
              [Deb, [], 0, switch_callback(rabbit_event:init_stats_timer(
                                             State, #v1.stats_timer),
                                           handshake, 8)]}),
-<<<<<<< HEAD
         rabbit_log_connection:info("closing AMQP connection ~p (~s)~n",
-          [self(), Name])
-=======
-        log(info, "closing AMQP connection ~p (~s)~n", [self(), dynamic_connection_name(Name)])
->>>>>>> 2a20f60d
+          [self(), dynamic_connection_name(Name)])
     catch
         Ex ->
           log_connection_exception(dynamic_connection_name(Name), Ex)
@@ -763,17 +759,10 @@
 
 log_hard_error(#v1{connection_state = CS,
                    connection = #connection{
-<<<<<<< HEAD
-                                   name  = ConnName,
+                                   log_name  = ConnName,
                                    user  = User,
                                    vhost = VHost}}, Channel, Reason) ->
     rabbit_log_connection:error(
-=======
-                                   log_name  = ConnName,
-                                   user      = User,
-                                   vhost     = VHost}}, Channel, Reason) ->
-    log(error,
->>>>>>> 2a20f60d
         "Error on AMQP connection ~p (~s, vhost: '~s',"
         " user: '~s', state: ~p), channel ~p:~n ~s~n",
         [self(), ConnName, VHost, User#user.username, CS, Channel, format_hard_error(Reason)]).
@@ -1499,7 +1488,6 @@
     ok = send_on_channel0(State#v1.sock, CloseMethod, Protocol),
     State1.
 
-<<<<<<< HEAD
 %%
 %% Publisher throttling
 %%
@@ -1613,13 +1601,14 @@
         %% unblock or re-enable blocking
         blocked -> maybe_block(maybe_unblock(State1));
         _       -> State1 
-=======
+    end.
+
 augment_connection_log_name(#connection{client_properties = ClientProperties,
                                         name = Name} = Connection) ->
     case rabbit_misc:table_lookup(ClientProperties, <<"connection_name">>) of
         {longstr, UserSpecifiedName} ->
             LogName = <<Name/binary, " - ", UserSpecifiedName/binary>>,
-            log(info, "Connection ~p (~s) has a client-provided name: ~s~n", [self(), Name, UserSpecifiedName]),
+            rabbit_log_connection:info("Connection ~p (~s) has a client-provided name: ~s~n", [self(), Name, UserSpecifiedName]),
             ?store_proc_name(LogName),
             Connection#connection{log_name = LogName};
         _ ->
@@ -1632,5 +1621,4 @@
             Name;
         _ ->
             Default
->>>>>>> 2a20f60d
     end.