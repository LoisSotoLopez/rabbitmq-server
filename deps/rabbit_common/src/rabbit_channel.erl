%% The contents of this file are subject to the Mozilla Public License
%% Version 1.1 (the "License"); you may not use this file except in
%% compliance with the License. You may obtain a copy of the License
%% at http://www.mozilla.org/MPL/
%%
%% Software distributed under the License is distributed on an "AS IS"
%% basis, WITHOUT WARRANTY OF ANY KIND, either express or implied. See
%% the License for the specific language governing rights and
%% limitations under the License.
%%
%% The Original Code is RabbitMQ.
%%
%% The Initial Developer of the Original Code is GoPivotal, Inc.
%% Copyright (c) 2007-2016 Pivotal Software, Inc.  All rights reserved.
%%

-module(rabbit_channel).

%% rabbit_channel processes represent an AMQP 0-9-1 channels.
%%
%% Connections parse protocol frames coming from clients and
%% dispatch them to channel processes.
%% Channels are responsible for implementing the logic behind
%% the various protocol methods, involving other processes as
%% needed:
%%
%%  * Routing messages (using functions in various exchange type
%%    modules) to queue processes.
%%  * Managing queues, exchanges, and bindings.
%%  * Keeping track of consumers
%%  * Keeping track of unacknowledged deliveries to consumers
%%  * Keeping track of publisher confirms
%%  * Keeping track of mandatory message routing confirmations
%%    and returns
%%  * Transaction management
%%  * Authorisation (enforcing permissions)
%%  * Publishing trace events if tracing is enabled
%%
%% Every channel has a number of dependent processes:
%%
%%  * A writer which is responsible for sending frames to clients.
%%  * A limiter which controls how many messages can be delivered
%%    to consumers according to active QoS prefetch and internal
%%    flow control logic.
%%
%% Channels are also aware of their connection's queue collector.
%% When a queue is declared as exclusive on a channel, the channel
%% will notify queue collector of that queue.

-include("rabbit_framing.hrl").
-include("rabbit.hrl").

-behaviour(gen_server2).

-export([start_link/11, do/2, do/3, do_flow/3, flush/1, shutdown/1]).
-export([send_command/2, deliver/4, deliver_reply/2,
         send_credit_reply/2, send_drained/2]).
-export([list/0, info_keys/0, info/1, info/2, info_all/0, info_all/1,
         emit_info_all/4]).
-export([refresh_config_local/0, ready_for_close/1]).
-export([refresh_interceptors/0]).
-export([force_event_refresh/1]).

-export([init/1, terminate/2, code_change/3, handle_call/3, handle_cast/2,
         handle_info/2, handle_pre_hibernate/1, prioritise_call/4,
         prioritise_cast/3, prioritise_info/3, format_message_queue/2]).
%% Internal
-export([list_local/0, emit_info_local/3, deliver_reply_local/3]).
-export([get_vhost/1, get_user/1]).

-record(ch, {
  %% starting | running | flow | closing
  state,
  %% same as reader's protocol. Used when instantiating
  %% (protocol) exceptions.
  protocol,
  %% channel number
  channel,
  %% reader process
  reader_pid,
  %% writer process
  writer_pid,
  %%
  conn_pid,
  %% same as reader's name, see #v1.name
  %% in rabbit_reader
  conn_name,
  %% limiter pid, see rabbit_limiter
  limiter,
  %% none | {Msgs, Acks} | committing | failed |
  tx,
  %% (consumer) delivery tag sequence
  next_tag,
  %% messages pending consumer acknowledgement
  unacked_message_q,
  %% same as #v1.user in the reader, used in
  %% authorisation checks
  user,
  %% same as #v1.user in the reader
  virtual_host,
  %% when queue.bind's queue field is empty,
  %% this name will be used instead
  most_recently_declared_queue,
  %% a dictionary of queue pid to queue name
  queue_names,
  %% queue processes are monitored to update
  %% queue names
  queue_monitors,
  %% a dictionary of consumer tags to
  %% consumer details: #amqqueue record, acknowledgement mode,
  %% consumer exclusivity, etc
  consumer_mapping,
  %% a dictionary of queue pids to consumer tag lists
  queue_consumers,
  %% a set of pids of queues that have unacknowledged
  %% deliveries
  delivering_queues,
  %% when a queue is declared as exclusive, queue
  %% collector must be notified.
  %% see rabbit_queue_collector for more info.
  queue_collector_pid,
  %% timer used to emit statistics
  stats_timer,
  %% are publisher confirms enabled for this channel?
  confirm_enabled,
  %% publisher confirm delivery tag sequence
  publish_seqno,
  %% a dtree used to track unconfirmed
  %% (to publishers) messages
  unconfirmed,
  %% a list of tags for published messages that were
  %% delivered but are yet to be confirmed to the client
  confirmed,
  %% a dtree used to track oustanding notifications
  %% for messages published as mandatory
  mandatory,
  %% same as capabilities in the reader
  capabilities,
  %% tracing exchange resource if tracing is enabled,
  %% 'none' otherwise
  trace_state,
  consumer_prefetch,
  %% used by "one shot RPC" (amq.
  reply_consumer,
  %% flow | noflow, see rabbitmq-server#114
  delivery_flow,
  interceptor_state
}).


-define(MAX_PERMISSION_CACHE_SIZE, 12).

-define(REFRESH_TIMEOUT, 15000).

-define(STATISTICS_KEYS,
        [pid,
         transactional,
         confirm,
         consumer_count,
         messages_unacknowledged,
         messages_unconfirmed,
         messages_uncommitted,
         acks_uncommitted,
         prefetch_count,
         global_prefetch_count,
         state,
         reductions,
         garbage_collection]).

-define(CREATION_EVENT_KEYS,
        [pid,
         name,
         connection,
         number,
         user,
         vhost]).

-define(INFO_KEYS, ?CREATION_EVENT_KEYS ++ ?STATISTICS_KEYS -- [pid]).

-define(INCR_STATS(Incs, Measure, State),
        case rabbit_event:stats_level(State, #ch.stats_timer) of
            fine -> incr_stats(Incs, Measure);
            _    -> ok
        end).

%%----------------------------------------------------------------------------

-export_type([channel_number/0]).

-type channel_number() :: non_neg_integer().

-export_type([channel/0]).

-type channel() :: #ch{}.

-spec start_link
        (channel_number(), pid(), pid(), pid(), string(), rabbit_types:protocol(),
         rabbit_types:user(), rabbit_types:vhost(), rabbit_framing:amqp_table(),
         pid(), pid()) ->
            rabbit_types:ok_pid_or_error().
-spec do(pid(), rabbit_framing:amqp_method_record()) -> 'ok'.
-spec do
        (pid(), rabbit_framing:amqp_method_record(),
         rabbit_types:maybe(rabbit_types:content())) ->
            'ok'.
-spec do_flow
        (pid(), rabbit_framing:amqp_method_record(),
         rabbit_types:maybe(rabbit_types:content())) ->
            'ok'.
-spec flush(pid()) -> 'ok'.
-spec shutdown(pid()) -> 'ok'.
-spec send_command(pid(), rabbit_framing:amqp_method_record()) -> 'ok'.
-spec deliver
        (pid(), rabbit_types:ctag(), boolean(), rabbit_amqqueue:qmsg()) -> 'ok'.
-spec deliver_reply(binary(), rabbit_types:delivery()) -> 'ok'.
-spec deliver_reply_local(pid(), binary(), rabbit_types:delivery()) -> 'ok'.
-spec send_credit_reply(pid(), non_neg_integer()) -> 'ok'.
-spec send_drained(pid(), [{rabbit_types:ctag(), non_neg_integer()}]) -> 'ok'.
-spec list() -> [pid()].
-spec list_local() -> [pid()].
-spec info_keys() -> rabbit_types:info_keys().
-spec info(pid()) -> rabbit_types:infos().
-spec info(pid(), rabbit_types:info_keys()) -> rabbit_types:infos().
-spec info_all() -> [rabbit_types:infos()].
-spec info_all(rabbit_types:info_keys()) -> [rabbit_types:infos()].
-spec refresh_config_local() -> 'ok'.
-spec ready_for_close(pid()) -> 'ok'.
-spec force_event_refresh(reference()) -> 'ok'.

%%----------------------------------------------------------------------------

start_link(Channel, ReaderPid, WriterPid, ConnPid, ConnName, Protocol, User,
           VHost, Capabilities, CollectorPid, Limiter) ->
    gen_server2:start_link(
      ?MODULE, [Channel, ReaderPid, WriterPid, ConnPid, ConnName, Protocol,
                User, VHost, Capabilities, CollectorPid, Limiter], []).

do(Pid, Method) ->
    do(Pid, Method, none).

do(Pid, Method, Content) ->
    gen_server2:cast(Pid, {method, Method, Content, noflow}).

do_flow(Pid, Method, Content) ->
    %% Here we are tracking messages sent by the rabbit_reader
    %% process. We are accessing the rabbit_reader process dictionary.
    credit_flow:send(Pid),
    gen_server2:cast(Pid, {method, Method, Content, flow}).

flush(Pid) ->
    gen_server2:call(Pid, flush, infinity).

shutdown(Pid) ->
    gen_server2:cast(Pid, terminate).

send_command(Pid, Msg) ->
    gen_server2:cast(Pid,  {command, Msg}).

deliver(Pid, ConsumerTag, AckRequired, Msg) ->
    gen_server2:cast(Pid, {deliver, ConsumerTag, AckRequired, Msg}).

deliver_reply(<<"amq.rabbitmq.reply-to.", Rest/binary>>, Delivery) ->
    case decode_fast_reply_to(Rest) of
        {ok, Pid, Key} ->
            delegate:invoke_no_result(
              Pid, {?MODULE, deliver_reply_local, [Key, Delivery]});
        error ->
            ok
    end.

%% We want to ensure people can't use this mechanism to send a message
%% to an arbitrary process and kill it!
deliver_reply_local(Pid, Key, Delivery) ->
    case pg_local:in_group(rabbit_channels, Pid) of
        true  -> gen_server2:cast(Pid, {deliver_reply, Key, Delivery});
        false -> ok
    end.

declare_fast_reply_to(<<"amq.rabbitmq.reply-to">>) ->
    exists;
declare_fast_reply_to(<<"amq.rabbitmq.reply-to.", Rest/binary>>) ->
    case decode_fast_reply_to(Rest) of
        {ok, Pid, Key} ->
            Msg = {declare_fast_reply_to, Key},
            rabbit_misc:with_exit_handler(
              rabbit_misc:const(not_found),
              fun() -> gen_server2:call(Pid, Msg, infinity) end);
        error ->
            not_found
    end;
declare_fast_reply_to(_) ->
    not_found.

decode_fast_reply_to(Rest) ->
    case string:tokens(binary_to_list(Rest), ".") of
        [PidEnc, Key] -> Pid = binary_to_term(base64:decode(PidEnc)),
                         {ok, Pid, Key};
        _             -> error
    end.

send_credit_reply(Pid, Len) ->
    gen_server2:cast(Pid, {send_credit_reply, Len}).

send_drained(Pid, CTagCredit) ->
    gen_server2:cast(Pid, {send_drained, CTagCredit}).

list() ->
    rabbit_misc:append_rpc_all_nodes(rabbit_mnesia:cluster_nodes(running),
                                     rabbit_channel, list_local, []).

list_local() ->
    pg_local:get_members(rabbit_channels).

info_keys() -> ?INFO_KEYS.

info(Pid) ->
    gen_server2:call(Pid, info, infinity).

info(Pid, Items) ->
    case gen_server2:call(Pid, {info, Items}, infinity) of
        {ok, Res}      -> Res;
        {error, Error} -> throw(Error)
    end.

info_all() ->
    rabbit_misc:filter_exit_map(fun (C) -> info(C) end, list()).

info_all(Items) ->
    rabbit_misc:filter_exit_map(fun (C) -> info(C, Items) end, list()).

emit_info_all(Nodes, Items, Ref, AggregatorPid) ->
    Pids = [ spawn_link(Node, rabbit_channel, emit_info_local, [Items, Ref, AggregatorPid]) || Node <- Nodes ],
    rabbit_control_misc:await_emitters_termination(Pids).

emit_info_local(Items, Ref, AggregatorPid) ->
    emit_info(list_local(), Items, Ref, AggregatorPid).

emit_info(PidList, InfoItems, Ref, AggregatorPid) ->
    rabbit_control_misc:emitting_map_with_exit_handler(
      AggregatorPid, Ref, fun(C) -> info(C, InfoItems) end, PidList).

refresh_config_local() ->
    rabbit_misc:upmap(
      fun (C) -> gen_server2:call(C, refresh_config, infinity) end,
      list_local()),
    ok.

refresh_interceptors() ->
    rabbit_misc:upmap(
      fun (C) -> gen_server2:call(C, refresh_interceptors, ?REFRESH_TIMEOUT) end,
      list_local()),
    ok.    

ready_for_close(Pid) ->
    gen_server2:cast(Pid, ready_for_close).

force_event_refresh(Ref) ->
    [gen_server2:cast(C, {force_event_refresh, Ref}) || C <- list()],
    ok.

%%---------------------------------------------------------------------------

init([Channel, ReaderPid, WriterPid, ConnPid, ConnName, Protocol, User, VHost,
      Capabilities, CollectorPid, LimiterPid]) ->
    process_flag(trap_exit, true),
    ?store_proc_name({ConnName, Channel}),
    ok = pg_local:join(rabbit_channels, self()),
    Flow = case rabbit_misc:get_env(rabbit, mirroring_flow_control, true) of
             true   -> flow;
             false  -> noflow
           end,
    State = #ch{state                   = starting,
                protocol                = Protocol,
                channel                 = Channel,
                reader_pid              = ReaderPid,
                writer_pid              = WriterPid,
                conn_pid                = ConnPid,
                conn_name               = ConnName,
                limiter                 = rabbit_limiter:new(LimiterPid),
                tx                      = none,
                next_tag                = 1,
                unacked_message_q       = queue:new(),
                user                    = User,
                virtual_host            = VHost,
                most_recently_declared_queue = <<>>,
                queue_names             = dict:new(),
                queue_monitors          = pmon:new(),
                consumer_mapping        = dict:new(),
                queue_consumers         = dict:new(),
                delivering_queues       = sets:new(),
                queue_collector_pid     = CollectorPid,
                confirm_enabled         = false,
                publish_seqno           = 1,
                unconfirmed             = dtree:empty(),
                confirmed               = [],
                mandatory               = dtree:empty(),
                capabilities            = Capabilities,
                trace_state             = rabbit_trace:init(VHost),
                consumer_prefetch       = 0,
                reply_consumer          = none,
                delivery_flow           = Flow,
                interceptor_state       = undefined},
    State1 = State#ch{
               interceptor_state = rabbit_channel_interceptor:init(State)},
    State2 = rabbit_event:init_stats_timer(State1, #ch.stats_timer),
    rabbit_event:notify(channel_created, infos(?CREATION_EVENT_KEYS, State2)),
    rabbit_event:if_enabled(State2, #ch.stats_timer,
                            fun() -> emit_stats(State2) end),
    put(channel_operation_timeout, ?CHANNEL_OPERATION_TIMEOUT),
    {ok, State2, hibernate,
     {backoff, ?HIBERNATE_AFTER_MIN, ?HIBERNATE_AFTER_MIN, ?DESIRED_HIBERNATE}}.

prioritise_call(Msg, _From, _Len, _State) ->
    case Msg of
        info           -> 9;
        {info, _Items} -> 9;
        _              -> 0
    end.

prioritise_cast(Msg, _Len, _State) ->
    case Msg of
        {confirm,            _MsgSeqNos, _QPid} -> 5;
        {mandatory_received, _MsgSeqNo,  _QPid} -> 5;
        _                                       -> 0
    end.

prioritise_info(Msg, _Len, _State) ->
    case Msg of
        emit_stats                   -> 7;
        _                            -> 0
    end.

handle_call(flush, _From, State) ->
    reply(ok, State);

handle_call(info, _From, State) ->
    reply(infos(?INFO_KEYS, State), State);

handle_call({info, Items}, _From, State) ->
    try
        reply({ok, infos(Items, State)}, State)
    catch Error -> reply({error, Error}, State)
    end;

handle_call(refresh_config, _From, State = #ch{virtual_host = VHost}) ->
    reply(ok, State#ch{trace_state = rabbit_trace:init(VHost)});

handle_call(refresh_interceptors, _From, State) ->
    IState = rabbit_channel_interceptor:init(State),
    reply(ok, State#ch{interceptor_state = IState});

handle_call({declare_fast_reply_to, Key}, _From,
            State = #ch{reply_consumer = Consumer}) ->
    reply(case Consumer of
              {_, _, Key} -> exists;
              _           -> not_found
          end, State);

handle_call(_Request, _From, State) ->
    noreply(State).

handle_cast({method, Method, Content, Flow},
            State = #ch{reader_pid        = Reader,
                        interceptor_state = IState}) ->
    case Flow of
        %% We are going to process a message from the rabbit_reader
        %% process, so here we ack it. In this case we are accessing
        %% the rabbit_channel process dictionary.
        flow   -> credit_flow:ack(Reader);
        noflow -> ok
    end,

    try handle_method(rabbit_channel_interceptor:intercept_in(
                        expand_shortcuts(Method, State), Content, IState),
                      State) of
        {reply, Reply, NewState} ->
            ok = send(Reply, NewState),
            noreply(NewState);
        {noreply, NewState} ->
            noreply(NewState);
        stop ->
            {stop, normal, State}
    catch
        exit:Reason = #amqp_error{} ->
            MethodName = rabbit_misc:method_record_type(Method),
            handle_exception(Reason#amqp_error{method = MethodName}, State);
        _:Reason ->
            {stop, {Reason, erlang:get_stacktrace()}, State}
    end;

handle_cast(ready_for_close, State = #ch{state      = closing,
                                         writer_pid = WriterPid}) ->
    ok = rabbit_writer:send_command_sync(WriterPid, #'channel.close_ok'{}),
    {stop, normal, State};

handle_cast(terminate, State = #ch{writer_pid = WriterPid}) ->
    ok = rabbit_writer:flush(WriterPid),
    {stop, normal, State};

handle_cast({command, #'basic.consume_ok'{consumer_tag = CTag} = Msg}, State) ->
    ok = send(Msg, State),
    noreply(consumer_monitor(CTag, State));

handle_cast({command, Msg}, State) ->
    ok = send(Msg, State),
    noreply(State);

handle_cast({deliver, _CTag, _AckReq, _Msg}, State = #ch{state = closing}) ->
    noreply(State);
handle_cast({deliver, ConsumerTag, AckRequired,
             Msg = {_QName, QPid, _MsgId, Redelivered,
                    #basic_message{exchange_name = ExchangeName,
                                   routing_keys  = [RoutingKey | _CcRoutes],
                                   content       = Content}}},
            State = #ch{writer_pid = WriterPid,
                        next_tag   = DeliveryTag}) ->
    ok = rabbit_writer:send_command_and_notify(
           WriterPid, QPid, self(),
           #'basic.deliver'{consumer_tag = ConsumerTag,
                            delivery_tag = DeliveryTag,
                            redelivered  = Redelivered,
                            exchange     = ExchangeName#resource.name,
                            routing_key  = RoutingKey},
           Content),
    rabbit_basic:maybe_gc_large_msg(Content),
    noreply(record_sent(ConsumerTag, AckRequired, Msg, State));

handle_cast({deliver_reply, _K, _Del}, State = #ch{state = closing}) ->
    noreply(State);
handle_cast({deliver_reply, _K, _Del}, State = #ch{reply_consumer = none}) ->
    noreply(State);
handle_cast({deliver_reply, Key, #delivery{message =
                    #basic_message{exchange_name = ExchangeName,
                                   routing_keys  = [RoutingKey | _CcRoutes],
                                   content       = Content}}},
            State = #ch{writer_pid     = WriterPid,
                        next_tag       = DeliveryTag,
                        reply_consumer = {ConsumerTag, _Suffix, Key}}) ->
    ok = rabbit_writer:send_command(
           WriterPid,
           #'basic.deliver'{consumer_tag = ConsumerTag,
                            delivery_tag = DeliveryTag,
                            redelivered  = false,
                            exchange     = ExchangeName#resource.name,
                            routing_key  = RoutingKey},
           Content),
    noreply(State);
handle_cast({deliver_reply, _K1, _}, State=#ch{reply_consumer = {_, _, _K2}}) ->
    noreply(State);

handle_cast({send_credit_reply, Len}, State = #ch{writer_pid = WriterPid}) ->
    ok = rabbit_writer:send_command(
           WriterPid, #'basic.credit_ok'{available = Len}),
    noreply(State);

handle_cast({send_drained, CTagCredit}, State = #ch{writer_pid = WriterPid}) ->
    [ok = rabbit_writer:send_command(
            WriterPid, #'basic.credit_drained'{consumer_tag   = ConsumerTag,
                                               credit_drained = CreditDrained})
     || {ConsumerTag, CreditDrained} <- CTagCredit],
    noreply(State);

handle_cast({force_event_refresh, Ref}, State) ->
    rabbit_event:notify(channel_created, infos(?CREATION_EVENT_KEYS, State),
                        Ref),
    noreply(rabbit_event:init_stats_timer(State, #ch.stats_timer));

handle_cast({mandatory_received, MsgSeqNo}, State = #ch{mandatory = Mand}) ->
    %% NB: don't call noreply/1 since we don't want to send confirms.
    noreply_coalesce(State#ch{mandatory = dtree:drop(MsgSeqNo, Mand)});

handle_cast({confirm, MsgSeqNos, QPid}, State = #ch{unconfirmed = UC}) ->
    {MXs, UC1} = dtree:take(MsgSeqNos, QPid, UC),
    %% NB: don't call noreply/1 since we don't want to send confirms.
    noreply_coalesce(record_confirms(MXs, State#ch{unconfirmed = UC1})).

handle_info({bump_credit, Msg}, State) ->
    %% A rabbit_amqqueue_process is granting credit to our channel. If
    %% our channel was being blocked by this process, and no other
    %% process is blocking our channel, then this channel will be
    %% unblocked. This means that any credit that was deferred will be
    %% sent to rabbit_reader processs that might be blocked by this
    %% particular channel.
    credit_flow:handle_bump_msg(Msg),
    noreply(State);

handle_info(timeout, State) ->
    noreply(State);

handle_info(emit_stats, State) ->
    emit_stats(State),
    State1 = rabbit_event:reset_stats_timer(State, #ch.stats_timer),
    %% NB: don't call noreply/1 since we don't want to kick off the
    %% stats timer.
    {noreply, send_confirms(State1), hibernate};

handle_info({'DOWN', _MRef, process, QPid, Reason}, State) ->
    State1 = handle_publishing_queue_down(QPid, Reason, State),
    State3 = handle_consuming_queue_down(QPid, State1),
    State4 = handle_delivering_queue_down(QPid, State3),
    %% A rabbit_amqqueue_process has died. If our channel was being
    %% blocked by this process, and no other process is blocking our
    %% channel, then this channel will be unblocked. This means that
    %% any credit that was deferred will be sent to the rabbit_reader
    %% processs that might be blocked by this particular channel.
    credit_flow:peer_down(QPid),
    #ch{queue_names = QNames, queue_monitors = QMons} = State4,
    case dict:find(QPid, QNames) of
        {ok, QName} -> erase_queue_stats(QName);
        error       -> ok
    end,
    noreply(State4#ch{queue_names    = dict:erase(QPid, QNames),
                      queue_monitors = pmon:erase(QPid, QMons)});

handle_info({'EXIT', _Pid, Reason}, State) ->
    {stop, Reason, State}.

handle_pre_hibernate(State) ->
    ok = clear_permission_cache(),
    rabbit_event:if_enabled(
      State, #ch.stats_timer,
      fun () -> emit_stats(State,
                           [{idle_since,
                             os:system_time(milli_seconds)}])
                end),
    {hibernate, rabbit_event:stop_stats_timer(State, #ch.stats_timer)}.

terminate(_Reason, State) ->
    {_Res, _State1} = notify_queues(State),
    pg_local:leave(rabbit_channels, self()),
    rabbit_event:if_enabled(State, #ch.stats_timer,
                            fun() -> emit_stats(State) end),
    rabbit_event:notify(channel_closed, [{pid, self()}]).

code_change(_OldVsn, State, _Extra) ->
    {ok, State}.

format_message_queue(Opt, MQ) -> rabbit_misc:format_message_queue(Opt, MQ).

%%---------------------------------------------------------------------------

reply(Reply, NewState) -> {reply, Reply, next_state(NewState), hibernate}.

noreply(NewState) -> {noreply, next_state(NewState), hibernate}.

next_state(State) -> ensure_stats_timer(send_confirms(State)).

noreply_coalesce(State = #ch{confirmed = C}) ->
    Timeout = case C of [] -> hibernate; _ -> 0 end,
    {noreply, ensure_stats_timer(State), Timeout}.

ensure_stats_timer(State) ->
    rabbit_event:ensure_stats_timer(State, #ch.stats_timer, emit_stats).

return_ok(State, true, _Msg)  -> {noreply, State};
return_ok(State, false, Msg)  -> {reply, Msg, State}.

ok_msg(true, _Msg) -> undefined;
ok_msg(false, Msg) -> Msg.

send(_Command, #ch{state = closing}) ->
    ok;
send(Command, #ch{writer_pid = WriterPid}) ->
    ok = rabbit_writer:send_command(WriterPid, Command).

format_soft_error(#amqp_error{name = N, explanation = E, method = M}) ->
    io_lib:format("operation ~s caused a channel exception ~s: ~p", [M, N, E]);
format_soft_error(Reason) ->
    Reason.

handle_exception(Reason, State = #ch{protocol     = Protocol,
                                     channel      = Channel,
                                     writer_pid   = WriterPid,
                                     reader_pid   = ReaderPid,
                                     conn_pid     = ConnPid,
                                     conn_name    = ConnName,
                                     virtual_host = VHost,
                                     user         = User}) ->
    %% something bad's happened: notify_queues may not be 'ok'
    {_Result, State1} = notify_queues(State),
    case rabbit_binary_generator:map_exception(Channel, Reason, Protocol) of
        {Channel, CloseMethod} ->
            rabbit_log_channel:error(
                "Channel error on connection ~p (~s, vhost: '~s',"
                " user: '~s'), channel ~p:~n~s~n",
                [ConnPid, ConnName, VHost, User#user.username,
                 Channel, format_soft_error(Reason)]),
            ok = rabbit_writer:send_command(WriterPid, CloseMethod),
            {noreply, State1};
        {0, _} ->
            ReaderPid ! {channel_exit, Channel, Reason},
            {stop, normal, State1}
    end.

-spec precondition_failed(string()) -> no_return().

precondition_failed(Format) -> precondition_failed(Format, []).

-spec precondition_failed(string(), [any()]) -> no_return().

precondition_failed(Format, Params) ->
    rabbit_misc:protocol_error(precondition_failed, Format, Params).

return_queue_declare_ok(#resource{name = ActualName},
                        NoWait, MessageCount, ConsumerCount, State) ->
    return_ok(State#ch{most_recently_declared_queue = ActualName}, NoWait,
              #'queue.declare_ok'{queue          = ActualName,
                                  message_count  = MessageCount,
                                  consumer_count = ConsumerCount}).

check_resource_access(User, Resource, Perm) ->
    V = {Resource, Perm},
    Cache = case get(permission_cache) of
                undefined -> [];
                Other     -> Other
            end,
    case lists:member(V, Cache) of
        true  -> ok;
        false -> ok = rabbit_access_control:check_resource_access(
                        User, Resource, Perm),
                 CacheTail = lists:sublist(Cache, ?MAX_PERMISSION_CACHE_SIZE-1),
                 put(permission_cache, [V | CacheTail])
    end.

clear_permission_cache() -> erase(permission_cache),
                            ok.

check_configure_permitted(Resource, #ch{user = User}) ->
    check_resource_access(User, Resource, configure).

check_write_permitted(Resource, #ch{user = User}) ->
    check_resource_access(User, Resource, write).

check_read_permitted(Resource, #ch{user = User}) ->
    check_resource_access(User, Resource, read).

check_user_id_header(#'P_basic'{user_id = undefined}, _) ->
    ok;
check_user_id_header(#'P_basic'{user_id = Username},
                     #ch{user = #user{username = Username}}) ->
    ok;
check_user_id_header(
  #'P_basic'{}, #ch{user = #user{authz_backends =
                                     [{rabbit_auth_backend_dummy, _}]}}) ->
    ok;
check_user_id_header(#'P_basic'{user_id = Claimed},
                     #ch{user = #user{username = Actual,
                                      tags     = Tags}}) ->
    case lists:member(impersonator, Tags) of
        true  -> ok;
        false -> precondition_failed(
                   "user_id property set to '~s' but authenticated user was "
                   "'~s'", [Claimed, Actual])
    end.

check_expiration_header(Props) ->
    case rabbit_basic:parse_expiration(Props) of
        {ok, _}    -> ok;
        {error, E} -> precondition_failed("invalid expiration '~s': ~p",
                                          [Props#'P_basic'.expiration, E])
    end.

check_internal_exchange(#exchange{name = Name, internal = true}) ->
    rabbit_misc:protocol_error(access_refused,
                               "cannot publish to internal ~s",
                               [rabbit_misc:rs(Name)]);
check_internal_exchange(_) ->
    ok.

check_msg_size(Content) ->
    Size = rabbit_basic:maybe_gc_large_msg(Content),
    case Size > ?MAX_MSG_SIZE of
        true  -> precondition_failed("message size ~B larger than max size ~B",
                                     [Size, ?MAX_MSG_SIZE]);
        false -> ok
    end.

qbin_to_resource(QueueNameBin, State) ->
    name_to_resource(queue, QueueNameBin, State).

name_to_resource(Type, NameBin, #ch{virtual_host = VHostPath}) ->
    rabbit_misc:r(VHostPath, Type, NameBin).

expand_queue_name_shortcut(<<>>, #ch{most_recently_declared_queue = <<>>}) ->
    rabbit_misc:protocol_error(not_found, "no previously declared queue", []);
expand_queue_name_shortcut(<<>>, #ch{most_recently_declared_queue = MRDQ}) ->
    MRDQ;
expand_queue_name_shortcut(QueueNameBin, _) ->
    QueueNameBin.

expand_routing_key_shortcut(<<>>, <<>>,
                            #ch{most_recently_declared_queue = <<>>}) ->
    rabbit_misc:protocol_error(not_found, "no previously declared queue", []);
expand_routing_key_shortcut(<<>>, <<>>,
                            #ch{most_recently_declared_queue = MRDQ}) ->
    MRDQ;
expand_routing_key_shortcut(_QueueNameBin, RoutingKey, _State) ->
    RoutingKey.

expand_shortcuts(#'basic.get'    {queue = Q} = M, State) ->
    M#'basic.get'    {queue = expand_queue_name_shortcut(Q, State)};
expand_shortcuts(#'basic.consume'{queue = Q} = M, State) ->
    M#'basic.consume'{queue = expand_queue_name_shortcut(Q, State)};
expand_shortcuts(#'queue.delete' {queue = Q} = M, State) ->
    M#'queue.delete' {queue = expand_queue_name_shortcut(Q, State)};
expand_shortcuts(#'queue.purge'  {queue = Q} = M, State) ->
    M#'queue.purge'  {queue = expand_queue_name_shortcut(Q, State)};
expand_shortcuts(#'queue.bind'   {queue = Q, routing_key = K} = M, State) ->
    M#'queue.bind'   {queue       = expand_queue_name_shortcut(Q, State),
                      routing_key = expand_routing_key_shortcut(Q, K, State)};
expand_shortcuts(#'queue.unbind' {queue = Q, routing_key = K} = M, State) ->
    M#'queue.unbind' {queue       = expand_queue_name_shortcut(Q, State),
                      routing_key = expand_routing_key_shortcut(Q, K, State)};
expand_shortcuts(M, _State) ->
    M.

check_not_default_exchange(#resource{kind = exchange, name = <<"">>}) ->
    rabbit_misc:protocol_error(
      access_refused, "operation not permitted on the default exchange", []);
check_not_default_exchange(_) ->
    ok.

check_exchange_deletion(XName = #resource{name = <<"amq.", _/binary>>,
                                          kind = exchange}) ->
    rabbit_misc:protocol_error(
      access_refused, "deletion of system ~s not allowed",
      [rabbit_misc:rs(XName)]);
check_exchange_deletion(_) ->
    ok.

%% check that an exchange/queue name does not contain the reserved
%% "amq."  prefix.
%%
%% As per the AMQP 0-9-1 spec, the exclusion of "amq." prefixed names
%% only applies on actual creation, and not in the cases where the
%% entity already exists or passive=true.
%%
%% NB: We deliberately do not enforce the other constraints on names
%% required by the spec.
check_name(Kind, NameBin = <<"amq.", _/binary>>) ->
    rabbit_misc:protocol_error(
      access_refused,
      "~s name '~s' contains reserved prefix 'amq.*'",[Kind, NameBin]);
check_name(_Kind, NameBin) ->
    NameBin.

strip_cr_lf(NameBin) ->
  binary:replace(NameBin, [<<"\n">>, <<"\r">>], <<"">>, [global]).


maybe_set_fast_reply_to(
  C = #content{properties = P = #'P_basic'{reply_to =
                                               <<"amq.rabbitmq.reply-to">>}},
  #ch{reply_consumer = ReplyConsumer}) ->
    case ReplyConsumer of
        none         -> rabbit_misc:protocol_error(
                          precondition_failed,
                          "fast reply consumer does not exist", []);
        {_, Suf, _K} -> Rep = <<"amq.rabbitmq.reply-to.", Suf/binary>>,
                        rabbit_binary_generator:clear_encoded_content(
                          C#content{properties = P#'P_basic'{reply_to = Rep}})
    end;
maybe_set_fast_reply_to(C, _State) ->
    C.

record_confirms([], State) ->
    State;
record_confirms(MXs, State = #ch{confirmed = C}) ->
    State#ch{confirmed = [MXs | C]}.

handle_method({Method, Content}, State) ->
    handle_method(Method, Content, State).

handle_method(#'channel.open'{}, _, State = #ch{state = starting}) ->
    %% Don't leave "starting" as the state for 5s. TODO is this TRTTD?
    State1 = State#ch{state = running},
    rabbit_event:if_enabled(State1, #ch.stats_timer,
                            fun() -> emit_stats(State1) end),
    {reply, #'channel.open_ok'{}, State1};

handle_method(#'channel.open'{}, _, _State) ->
    rabbit_misc:protocol_error(
      channel_error, "second 'channel.open' seen", []);

handle_method(_Method, _, #ch{state = starting}) ->
    rabbit_misc:protocol_error(channel_error, "expected 'channel.open'", []);

handle_method(#'channel.close_ok'{}, _, #ch{state = closing}) ->
    stop;

handle_method(#'channel.close'{}, _, State = #ch{writer_pid = WriterPid,
                                                 state      = closing}) ->
    ok = rabbit_writer:send_command(WriterPid, #'channel.close_ok'{}),
    {noreply, State};

handle_method(_Method, _, State = #ch{state = closing}) ->
    {noreply, State};

handle_method(#'channel.close'{}, _, State = #ch{reader_pid = ReaderPid}) ->
    {_Result, State1} = notify_queues(State),
    %% We issue the channel.close_ok response after a handshake with
    %% the reader, the other half of which is ready_for_close. That
    %% way the reader forgets about the channel before we send the
    %% response (and this channel process terminates). If we didn't do
    %% that, a channel.open for the same channel number, which a
    %% client is entitled to send as soon as it has received the
    %% close_ok, might be received by the reader before it has seen
    %% the termination and hence be sent to the old, now dead/dying
    %% channel process, instead of a new process, and thus lost.
    ReaderPid ! {channel_closing, self()},
    {noreply, State1};

%% Even though the spec prohibits the client from sending commands
%% while waiting for the reply to a synchronous command, we generally
%% do allow this...except in the case of a pending tx.commit, where
%% it could wreak havoc.
handle_method(_Method, _, #ch{tx = Tx})
  when Tx =:= committing orelse Tx =:= failed ->
    rabbit_misc:protocol_error(
      channel_error, "unexpected command while processing 'tx.commit'", []);

handle_method(#'access.request'{},_, State) ->
    {reply, #'access.request_ok'{ticket = 1}, State};

handle_method(#'basic.publish'{immediate = true}, _Content, _State) ->
    rabbit_misc:protocol_error(not_implemented, "immediate=true", []);

handle_method(#'basic.publish'{exchange    = ExchangeNameBin,
                               routing_key = RoutingKey,
                               mandatory   = Mandatory},
              Content, State = #ch{virtual_host    = VHostPath,
                                   tx              = Tx,
                                   channel         = ChannelNum,
                                   confirm_enabled = ConfirmEnabled,
                                   trace_state     = TraceState,
                                   user            = #user{username = Username},
                                   conn_name       = ConnName,
                                   delivery_flow   = Flow}) ->
    check_msg_size(Content),
    ExchangeName = rabbit_misc:r(VHostPath, exchange, ExchangeNameBin),
    check_write_permitted(ExchangeName, State),
    Exchange = rabbit_exchange:lookup_or_die(ExchangeName),
    check_internal_exchange(Exchange),
    %% We decode the content's properties here because we're almost
    %% certain to want to look at delivery-mode and priority.
    DecodedContent = #content {properties = Props} =
        maybe_set_fast_reply_to(
          rabbit_binary_parser:ensure_content_decoded(Content), State),
    check_user_id_header(Props, State),
    check_expiration_header(Props),
    DoConfirm = Tx =/= none orelse ConfirmEnabled,
    {MsgSeqNo, State1} =
        case DoConfirm orelse Mandatory of
            false -> {undefined, State};
            true  -> SeqNo = State#ch.publish_seqno,
                     {SeqNo, State#ch{publish_seqno = SeqNo + 1}}
        end,
    case rabbit_basic:message(ExchangeName, RoutingKey, DecodedContent) of
        {ok, Message} ->
            Delivery = rabbit_basic:delivery(
                         Mandatory, DoConfirm, Message, MsgSeqNo),
            QNames = rabbit_exchange:route(Exchange, Delivery),
            rabbit_trace:tap_in(Message, QNames, ConnName, ChannelNum,
                                Username, TraceState),
            DQ = {Delivery#delivery{flow = Flow}, QNames},
            {noreply, case Tx of
                          none         -> deliver_to_queues(DQ, State1);
                          {Msgs, Acks} -> Msgs1 = queue:in(DQ, Msgs),
                                          State1#ch{tx = {Msgs1, Acks}}
                      end};
        {error, Reason} ->
            precondition_failed("invalid message: ~p", [Reason])
    end;

handle_method(#'basic.nack'{delivery_tag = DeliveryTag,
                            multiple     = Multiple,
                            requeue      = Requeue}, _, State) ->
    reject(DeliveryTag, Requeue, Multiple, State);

handle_method(#'basic.ack'{delivery_tag = DeliveryTag,
                           multiple     = Multiple},
              _, State = #ch{unacked_message_q = UAMQ, tx = Tx}) ->
    {Acked, Remaining} = collect_acks(UAMQ, DeliveryTag, Multiple),
    State1 = State#ch{unacked_message_q = Remaining},
    {noreply, case Tx of
                  none         -> ack(Acked, State1),
                                  State1;
                  {Msgs, Acks} -> Acks1 = ack_cons(ack, Acked, Acks),
                                  State1#ch{tx = {Msgs, Acks1}}
              end};

handle_method(#'basic.get'{queue = QueueNameBin, no_ack = NoAck},
              _, State = #ch{writer_pid = WriterPid,
                             conn_pid   = ConnPid,
                             limiter    = Limiter,
                             next_tag   = DeliveryTag}) ->
    QueueName = qbin_to_resource(QueueNameBin, State),
    check_read_permitted(QueueName, State),
    case rabbit_amqqueue:with_exclusive_access_or_die(
           QueueName, ConnPid,
           fun (Q) -> rabbit_amqqueue:basic_get(
                        Q, self(), NoAck, rabbit_limiter:pid(Limiter))
           end) of
        {ok, MessageCount,
         Msg = {QName, QPid, _MsgId, Redelivered,
                #basic_message{exchange_name = ExchangeName,
                               routing_keys  = [RoutingKey | _CcRoutes],
                               content       = Content}}} ->
            ok = rabbit_writer:send_command(
                   WriterPid,
                   #'basic.get_ok'{delivery_tag  = DeliveryTag,
                                   redelivered   = Redelivered,
                                   exchange      = ExchangeName#resource.name,
                                   routing_key   = RoutingKey,
                                   message_count = MessageCount},
                   Content),
            State1 = monitor_delivering_queue(NoAck, QPid, QName, State),
            {noreply, record_sent(none, not(NoAck), Msg, State1)};
        empty ->
            {reply, #'basic.get_empty'{}, State}
    end;

handle_method(#'basic.consume'{queue        = <<"amq.rabbitmq.reply-to">>,
                               consumer_tag = CTag0,
                               no_ack       = NoAck,
                               nowait       = NoWait},
              _, State = #ch{reply_consumer   = ReplyConsumer,
                             consumer_mapping = ConsumerMapping}) ->
    case dict:find(CTag0, ConsumerMapping) of
        error ->
            case {ReplyConsumer, NoAck} of
                {none, true} ->
                    CTag = case CTag0 of
                               <<>>  -> rabbit_guid:binary(
                                          rabbit_guid:gen_secure(), "amq.ctag");
                               Other -> Other
                           end,
                    %% Precalculate both suffix and key; base64 encoding is
                    %% expensive
                    Key = base64:encode(rabbit_guid:gen_secure()),
                    PidEnc = base64:encode(term_to_binary(self())),
                    Suffix = <<PidEnc/binary, ".", Key/binary>>,
                    Consumer = {CTag, Suffix, binary_to_list(Key)},
                    State1 = State#ch{reply_consumer = Consumer},
                    case NoWait of
                        true  -> {noreply, State1};
                        false -> Rep = #'basic.consume_ok'{consumer_tag = CTag},
                                 {reply, Rep, State1}
                    end;
                {_, false} ->
                    rabbit_misc:protocol_error(
                      precondition_failed,
                      "reply consumer cannot acknowledge", []);
                _ ->
                    rabbit_misc:protocol_error(
                      precondition_failed, "reply consumer already set", [])
            end;
        {ok, _} ->
            %% Attempted reuse of consumer tag.
            rabbit_misc:protocol_error(
              not_allowed, "attempt to reuse consumer tag '~s'", [CTag0])
    end;

handle_method(#'basic.cancel'{consumer_tag = ConsumerTag, nowait = NoWait},
              _, State = #ch{reply_consumer = {ConsumerTag, _, _}}) ->
    State1 = State#ch{reply_consumer = none},
    case NoWait of
        true  -> {noreply, State1};
        false -> Rep = #'basic.cancel_ok'{consumer_tag = ConsumerTag},
                 {reply, Rep, State1}
    end;

handle_method(#'basic.consume'{queue        = QueueNameBin,
                               consumer_tag = ConsumerTag,
                               no_local     = _, % FIXME: implement
                               no_ack       = NoAck,
                               exclusive    = ExclusiveConsume,
                               nowait       = NoWait,
                               arguments    = Args},
              _, State = #ch{consumer_prefetch = ConsumerPrefetch,
                             consumer_mapping  = ConsumerMapping}) ->
    case dict:find(ConsumerTag, ConsumerMapping) of
        error ->
            QueueName = qbin_to_resource(QueueNameBin, State),
            check_read_permitted(QueueName, State),
            ActualConsumerTag =
                case ConsumerTag of
                    <<>>  -> rabbit_guid:binary(rabbit_guid:gen_secure(),
                                                "amq.ctag");
                    Other -> Other
                end,
            case basic_consume(
                   QueueName, NoAck, ConsumerPrefetch, ActualConsumerTag,
                   ExclusiveConsume, Args, NoWait, State) of
                {ok, State1} ->
                    {noreply, State1};
                {error, exclusive_consume_unavailable} ->
                    rabbit_misc:protocol_error(
                      access_refused, "~s in exclusive use",
                      [rabbit_misc:rs(QueueName)])
            end;
        {ok, _} ->
            %% Attempted reuse of consumer tag.
            rabbit_misc:protocol_error(
              not_allowed, "attempt to reuse consumer tag '~s'", [ConsumerTag])
    end;

handle_method(#'basic.cancel'{consumer_tag = ConsumerTag, nowait = NoWait},
              _, State = #ch{consumer_mapping = ConsumerMapping,
                             queue_consumers  = QCons}) ->
    OkMsg = #'basic.cancel_ok'{consumer_tag = ConsumerTag},
    case dict:find(ConsumerTag, ConsumerMapping) of
        error ->
            %% Spec requires we ignore this situation.
            return_ok(State, NoWait, OkMsg);
        {ok, {Q = #amqqueue{pid = QPid}, _CParams}} ->
            ConsumerMapping1 = dict:erase(ConsumerTag, ConsumerMapping),
            QCons1 =
                case dict:find(QPid, QCons) of
                    error       -> QCons;
                    {ok, CTags} -> CTags1 = gb_sets:delete(ConsumerTag, CTags),
                                   case gb_sets:is_empty(CTags1) of
                                       true  -> dict:erase(QPid, QCons);
                                       false -> dict:store(QPid, CTags1, QCons)
                                   end
                end,
            NewState = State#ch{consumer_mapping = ConsumerMapping1,
                                queue_consumers  = QCons1},
            %% In order to ensure that no more messages are sent to
            %% the consumer after the cancel_ok has been sent, we get
            %% the queue process to send the cancel_ok on our
            %% behalf. If we were sending the cancel_ok ourselves it
            %% might overtake a message sent previously by the queue.
            case rabbit_misc:with_exit_handler(
                   fun () -> {error, not_found} end,
                   fun () ->
                           rabbit_amqqueue:basic_cancel(
                             Q, self(), ConsumerTag, ok_msg(NoWait, OkMsg))
                   end) of
                ok ->
                    {noreply, NewState};
                {error, not_found} ->
                    %% Spec requires we ignore this situation.
                    return_ok(NewState, NoWait, OkMsg)
            end
    end;

handle_method(#'basic.qos'{prefetch_size = Size}, _, _State) when Size /= 0 ->
    rabbit_misc:protocol_error(not_implemented,
                               "prefetch_size!=0 (~w)", [Size]);

handle_method(#'basic.qos'{global         = false,
                           prefetch_count = PrefetchCount}, _, State) ->
    {reply, #'basic.qos_ok'{}, State#ch{consumer_prefetch = PrefetchCount}};

handle_method(#'basic.qos'{global         = true,
                           prefetch_count = 0},
              _, State = #ch{limiter = Limiter}) ->
    Limiter1 = rabbit_limiter:unlimit_prefetch(Limiter),
    {reply, #'basic.qos_ok'{}, State#ch{limiter = Limiter1}};

handle_method(#'basic.qos'{global         = true,
                           prefetch_count = PrefetchCount},
              _, State = #ch{limiter = Limiter, unacked_message_q = UAMQ}) ->
    %% TODO queue:len(UAMQ) is not strictly right since that counts
    %% unacked messages from basic.get too. Pretty obscure though.
    Limiter1 = rabbit_limiter:limit_prefetch(Limiter,
                                             PrefetchCount, queue:len(UAMQ)),
    case ((not rabbit_limiter:is_active(Limiter)) andalso
          rabbit_limiter:is_active(Limiter1)) of
        true  -> rabbit_amqqueue:activate_limit_all(
                   consumer_queues(State#ch.consumer_mapping), self());
        false -> ok
    end,
    {reply, #'basic.qos_ok'{}, State#ch{limiter = Limiter1}};

handle_method(#'basic.recover_async'{requeue = true},
              _, State = #ch{unacked_message_q = UAMQ, limiter = Limiter}) ->
    OkFun = fun () -> ok end,
    UAMQL = queue:to_list(UAMQ),
    foreach_per_queue(
      fun (QPid, MsgIds) ->
              rabbit_misc:with_exit_handler(
                OkFun,
                fun () -> rabbit_amqqueue:requeue(QPid, MsgIds, self()) end)
      end, lists:reverse(UAMQL)),
    ok = notify_limiter(Limiter, UAMQL),
    %% No answer required - basic.recover is the newer, synchronous
    %% variant of this method
    {noreply, State#ch{unacked_message_q = queue:new()}};

handle_method(#'basic.recover_async'{requeue = false}, _, _State) ->
    rabbit_misc:protocol_error(not_implemented, "requeue=false", []);

handle_method(#'basic.recover'{requeue = Requeue}, Content, State) ->
    {noreply, State1} = handle_method(#'basic.recover_async'{requeue = Requeue},
                                      Content, State),
    {reply, #'basic.recover_ok'{}, State1};

handle_method(#'basic.reject'{delivery_tag = DeliveryTag, requeue = Requeue},
              _, State) ->
    reject(DeliveryTag, Requeue, false, State);

handle_method(#'exchange.declare'{exchange    = ExchangeNameBin,
                                  type        = TypeNameBin,
                                  passive     = false,
                                  durable     = Durable,
                                  auto_delete = AutoDelete,
                                  internal    = Internal,
                                  nowait      = NoWait,
                                  arguments   = Args},
              _, State = #ch{virtual_host = VHostPath}) ->
    CheckedType = rabbit_exchange:check_type(TypeNameBin),
    ExchangeName = rabbit_misc:r(VHostPath, exchange, strip_cr_lf(ExchangeNameBin)),
    check_not_default_exchange(ExchangeName),
    check_configure_permitted(ExchangeName, State),
    X = case rabbit_exchange:lookup(ExchangeName) of
            {ok, FoundX} -> FoundX;
            {error, not_found} ->
                check_name('exchange', strip_cr_lf(ExchangeNameBin)),
                AeKey = <<"alternate-exchange">>,
                case rabbit_misc:r_arg(VHostPath, exchange, Args, AeKey) of
                    undefined -> ok;
                    {error, {invalid_type, Type}} ->
                        precondition_failed(
                          "invalid type '~s' for arg '~s' in ~s",
                          [Type, AeKey, rabbit_misc:rs(ExchangeName)]);
                    AName     -> check_read_permitted(ExchangeName, State),
                                 check_write_permitted(AName, State),
                                 ok
                end,
                rabbit_exchange:declare(ExchangeName,
                                        CheckedType,
                                        Durable,
                                        AutoDelete,
                                        Internal,
                                        Args)
        end,
    ok = rabbit_exchange:assert_equivalence(X, CheckedType, Durable,
                                            AutoDelete, Internal, Args),
    return_ok(State, NoWait, #'exchange.declare_ok'{});

handle_method(#'exchange.declare'{exchange = ExchangeNameBin,
                                  passive  = true,
                                  nowait   = NoWait},
              _, State = #ch{virtual_host = VHostPath}) ->
    ExchangeName = rabbit_misc:r(VHostPath, exchange, strip_cr_lf(ExchangeNameBin)),
    check_not_default_exchange(ExchangeName),
    _ = rabbit_exchange:lookup_or_die(ExchangeName),
    return_ok(State, NoWait, #'exchange.declare_ok'{});

handle_method(#'exchange.delete'{exchange  = ExchangeNameBin,
                                 if_unused = IfUnused,
                                 nowait    = NoWait},
              _, State = #ch{virtual_host = VHostPath}) ->
    StrippedExchangeNameBin = strip_cr_lf(ExchangeNameBin),
    ExchangeName = rabbit_misc:r(VHostPath, exchange, StrippedExchangeNameBin),
    check_not_default_exchange(ExchangeName),
    check_exchange_deletion(ExchangeName),
    check_configure_permitted(ExchangeName, State),
    case rabbit_exchange:delete(ExchangeName, IfUnused) of
        {error, not_found} ->
            return_ok(State, NoWait,  #'exchange.delete_ok'{});
        {error, in_use} ->
            precondition_failed("~s in use", [rabbit_misc:rs(ExchangeName)]);
        ok ->
            return_ok(State, NoWait,  #'exchange.delete_ok'{})
    end;

handle_method(#'exchange.bind'{destination = DestinationNameBin,
                               source      = SourceNameBin,
                               routing_key = RoutingKey,
                               nowait      = NoWait,
                               arguments   = Arguments}, _, State) ->
    binding_action(fun rabbit_binding:add/2,
                   strip_cr_lf(SourceNameBin), exchange, strip_cr_lf(DestinationNameBin), RoutingKey,
                   Arguments, #'exchange.bind_ok'{}, NoWait, State);

handle_method(#'exchange.unbind'{destination = DestinationNameBin,
                                 source      = SourceNameBin,
                                 routing_key = RoutingKey,
                                 nowait      = NoWait,
                                 arguments   = Arguments}, _, State) ->
    binding_action(fun rabbit_binding:remove/2,
                   strip_cr_lf(SourceNameBin), exchange, strip_cr_lf(DestinationNameBin), RoutingKey,
                   Arguments, #'exchange.unbind_ok'{}, NoWait, State);

%% Note that all declares to these are effectively passive. If it
%% exists it by definition has one consumer.
handle_method(#'queue.declare'{queue   = <<"amq.rabbitmq.reply-to",
                                           _/binary>> = QueueNameBin,
                               nowait  = NoWait}, _,
              State = #ch{virtual_host = VHost}) ->
    StrippedQueueNameBin = strip_cr_lf(QueueNameBin),
    QueueName = rabbit_misc:r(VHost, queue, StrippedQueueNameBin),
    case declare_fast_reply_to(StrippedQueueNameBin) of
        exists    -> return_queue_declare_ok(QueueName, NoWait, 0, 1, State);
        not_found -> rabbit_misc:not_found(QueueName)
    end;

handle_method(#'queue.declare'{queue       = QueueNameBin,
                               passive     = false,
                               durable     = DurableDeclare,
                               exclusive   = ExclusiveDeclare,
                               auto_delete = AutoDelete,
                               nowait      = NoWait,
                               arguments   = Args} = Declare,
              _, State = #ch{virtual_host        = VHostPath,
                             conn_pid            = ConnPid,
                             queue_collector_pid = CollectorPid}) ->
    Owner = case ExclusiveDeclare of
                true  -> ConnPid;
                false -> none
            end,
    StrippedQueueNameBin = strip_cr_lf(QueueNameBin),
    Durable = DurableDeclare andalso not ExclusiveDeclare,
    ActualNameBin = case StrippedQueueNameBin of
                        <<>>  -> rabbit_guid:binary(rabbit_guid:gen_secure(),
                                                    "amq.gen");
                        Other -> check_name('queue', Other)
                    end,
    QueueName = rabbit_misc:r(VHostPath, queue, ActualNameBin),
    check_configure_permitted(QueueName, State),
    case rabbit_amqqueue:with(
           QueueName,
           fun (Q) -> ok = rabbit_amqqueue:assert_equivalence(
                             Q, Durable, AutoDelete, Args, Owner),
                      maybe_stat(NoWait, Q)
           end) of
        {ok, MessageCount, ConsumerCount} ->
            return_queue_declare_ok(QueueName, NoWait, MessageCount,
                                    ConsumerCount, State);
        {error, not_found} ->
            DlxKey = <<"x-dead-letter-exchange">>,
            case rabbit_misc:r_arg(VHostPath, exchange, Args, DlxKey) of
               undefined ->
                   ok;
               {error, {invalid_type, Type}} ->
                    precondition_failed(
                      "invalid type '~s' for arg '~s' in ~s",
                      [Type, DlxKey, rabbit_misc:rs(QueueName)]);
               DLX ->
                   check_read_permitted(QueueName, State),
                   check_write_permitted(DLX, State),
                   ok
            end,
            case rabbit_amqqueue:declare(QueueName, Durable, AutoDelete,
                                         Args, Owner) of
                {new, #amqqueue{pid = QPid}} ->
                    %% We need to notify the reader within the channel
                    %% process so that we can be sure there are no
                    %% outstanding exclusive queues being declared as
                    %% the connection shuts down.
                    ok = case Owner of
                             none -> ok;
                             _    -> rabbit_queue_collector:register(
                                       CollectorPid, QPid)
                         end,
                    return_queue_declare_ok(QueueName, NoWait, 0, 0, State);
                {existing, _Q} ->
                    %% must have been created between the stat and the
                    %% declare. Loop around again.
                    handle_method(Declare, none, State);
                {absent, Q, Reason} ->
                    rabbit_misc:absent(Q, Reason);
                {owner_died, _Q} ->
                    %% Presumably our own days are numbered since the
                    %% connection has died. Pretend the queue exists though,
                    %% just so nothing fails.
                    return_queue_declare_ok(QueueName, NoWait, 0, 0, State)
            end;
        {error, {absent, Q, Reason}} ->
            rabbit_misc:absent(Q, Reason)
    end;

handle_method(#'queue.declare'{queue   = QueueNameBin,
                               passive = true,
                               nowait  = NoWait},
              _, State = #ch{virtual_host = VHostPath,
                             conn_pid     = ConnPid}) ->
    StrippedQueueNameBin = strip_cr_lf(QueueNameBin),
    QueueName = rabbit_misc:r(VHostPath, queue, StrippedQueueNameBin),
    {{ok, MessageCount, ConsumerCount}, #amqqueue{} = Q} =
        rabbit_amqqueue:with_or_die(
          QueueName, fun (Q) -> {maybe_stat(NoWait, Q), Q} end),
    ok = rabbit_amqqueue:check_exclusive_access(Q, ConnPid),
    return_queue_declare_ok(QueueName, NoWait, MessageCount, ConsumerCount,
                            State);

handle_method(#'queue.delete'{queue     = QueueNameBin,
                              if_unused = IfUnused,
                              if_empty  = IfEmpty,
                              nowait    = NoWait},
              _, State = #ch{conn_pid = ConnPid}) ->
    StrippedQueueNameBin = strip_cr_lf(QueueNameBin),
    QueueName = qbin_to_resource(StrippedQueueNameBin, State),
    check_configure_permitted(QueueName, State),
    case rabbit_amqqueue:with(
           QueueName,
           fun (Q) ->
                   rabbit_amqqueue:check_exclusive_access(Q, ConnPid),
                   rabbit_amqqueue:delete(Q, IfUnused, IfEmpty)
           end,
           fun (not_found)            -> {ok, 0};
               ({absent, Q, crashed}) -> rabbit_amqqueue:delete_crashed(Q),
                                         {ok, 0};
               ({absent, Q, Reason})  -> rabbit_misc:absent(Q, Reason)
           end) of
        {error, in_use} ->
            precondition_failed("~s in use", [rabbit_misc:rs(QueueName)]);
        {error, not_empty} ->
            precondition_failed("~s not empty", [rabbit_misc:rs(QueueName)]);
        {ok, PurgedMessageCount} ->
            return_ok(State, NoWait,
                      #'queue.delete_ok'{message_count = PurgedMessageCount})
    end;

handle_method(#'queue.bind'{queue       = QueueNameBin,
                            exchange    = ExchangeNameBin,
                            routing_key = RoutingKey,
                            nowait      = NoWait,
                            arguments   = Arguments}, _, State) ->
    binding_action(fun rabbit_binding:add/2,
                   strip_cr_lf(ExchangeNameBin), queue, strip_cr_lf(QueueNameBin), RoutingKey, Arguments,
                   #'queue.bind_ok'{}, NoWait, State);

handle_method(#'queue.unbind'{queue       = QueueNameBin,
                              exchange    = ExchangeNameBin,
                              routing_key = RoutingKey,
                              arguments   = Arguments}, _, State) ->
    binding_action(fun rabbit_binding:remove/2,
                   strip_cr_lf(ExchangeNameBin), queue, strip_cr_lf(QueueNameBin), RoutingKey, Arguments,
                   #'queue.unbind_ok'{}, false, State);

handle_method(#'queue.purge'{queue = QueueNameBin, nowait = NoWait},
              _, State = #ch{conn_pid = ConnPid}) ->
    QueueName = qbin_to_resource(QueueNameBin, State),
    check_read_permitted(QueueName, State),
    {ok, PurgedMessageCount} = rabbit_amqqueue:with_exclusive_access_or_die(
                                 QueueName, ConnPid,
                                 fun (Q) -> rabbit_amqqueue:purge(Q) end),
    return_ok(State, NoWait,
              #'queue.purge_ok'{message_count = PurgedMessageCount});

handle_method(#'tx.select'{}, _, #ch{confirm_enabled = true}) ->
    precondition_failed("cannot switch from confirm to tx mode");

handle_method(#'tx.select'{}, _, State = #ch{tx = none}) ->
    {reply, #'tx.select_ok'{}, State#ch{tx = new_tx()}};

handle_method(#'tx.select'{}, _, State) ->
    {reply, #'tx.select_ok'{}, State};

handle_method(#'tx.commit'{}, _, #ch{tx = none}) ->
    precondition_failed("channel is not transactional");

handle_method(#'tx.commit'{}, _, State = #ch{tx      = {Msgs, Acks},
                                             limiter = Limiter}) ->
    State1 = rabbit_misc:queue_fold(fun deliver_to_queues/2, State, Msgs),
    Rev = fun (X) -> lists:reverse(lists:sort(X)) end,
    lists:foreach(fun ({ack,     A}) -> ack(Rev(A), State1);
                      ({Requeue, A}) -> reject(Requeue, Rev(A), Limiter)
                  end, lists:reverse(Acks)),
    {noreply, maybe_complete_tx(State1#ch{tx = committing})};

handle_method(#'tx.rollback'{}, _, #ch{tx = none}) ->
    precondition_failed("channel is not transactional");

handle_method(#'tx.rollback'{}, _, State = #ch{unacked_message_q = UAMQ,
                                               tx = {_Msgs, Acks}}) ->
    AcksL = lists:append(lists:reverse([lists:reverse(L) || {_, L} <- Acks])),
    UAMQ1 = queue:from_list(lists:usort(AcksL ++ queue:to_list(UAMQ))),
    {reply, #'tx.rollback_ok'{}, State#ch{unacked_message_q = UAMQ1,
                                          tx                = new_tx()}};

handle_method(#'confirm.select'{}, _, #ch{tx = {_, _}}) ->
    precondition_failed("cannot switch from tx to confirm mode");

handle_method(#'confirm.select'{nowait = NoWait}, _, State) ->
    return_ok(State#ch{confirm_enabled = true},
              NoWait, #'confirm.select_ok'{});

handle_method(#'channel.flow'{active = true}, _, State) ->
    {reply, #'channel.flow_ok'{active = true}, State};

handle_method(#'channel.flow'{active = false}, _, _State) ->
    rabbit_misc:protocol_error(not_implemented, "active=false", []);

handle_method(#'basic.credit'{consumer_tag = CTag,
                              credit       = Credit,
                              drain        = Drain},
              _, State = #ch{consumer_mapping = Consumers}) ->
    case dict:find(CTag, Consumers) of
        {ok, {Q, _CParams}} -> ok = rabbit_amqqueue:credit(
                                      Q, self(), CTag, Credit, Drain),
                               {noreply, State};
        error               -> precondition_failed(
                                 "unknown consumer tag '~s'", [CTag])
    end;

handle_method(_MethodRecord, _Content, _State) ->
    rabbit_misc:protocol_error(
      command_invalid, "unimplemented method", []).

%%----------------------------------------------------------------------------

%% We get the queue process to send the consume_ok on our behalf. This
%% is for symmetry with basic.cancel - see the comment in that method
%% for why.
basic_consume(QueueName, NoAck, ConsumerPrefetch, ActualConsumerTag,
              ExclusiveConsume, Args, NoWait,
              State = #ch{conn_pid          = ConnPid,
                          limiter           = Limiter,
                          consumer_mapping  = ConsumerMapping}) ->
    case rabbit_amqqueue:with_exclusive_access_or_die(
           QueueName, ConnPid,
           fun (Q) ->
                   {rabbit_amqqueue:basic_consume(
                      Q, NoAck, self(),
                      rabbit_limiter:pid(Limiter),
                      rabbit_limiter:is_active(Limiter),
                      ConsumerPrefetch, ActualConsumerTag,
                      ExclusiveConsume, Args,
                      ok_msg(NoWait, #'basic.consume_ok'{
                               consumer_tag = ActualConsumerTag})),
                    Q}
           end) of
        {ok, Q = #amqqueue{pid = QPid, name = QName}} ->
            CM1 = dict:store(
                    ActualConsumerTag,
                    {Q, {NoAck, ConsumerPrefetch, ExclusiveConsume, Args}},
                    ConsumerMapping),
            State1 = monitor_delivering_queue(
                       NoAck, QPid, QName,
                       State#ch{consumer_mapping = CM1}),
            {ok, case NoWait of
                     true  -> consumer_monitor(ActualConsumerTag, State1);
                     false -> State1
                 end};
        {{error, exclusive_consume_unavailable} = E, _Q} ->
            E
    end.

maybe_stat(false, Q) -> rabbit_amqqueue:stat(Q);
maybe_stat(true, _Q) -> {ok, 0, 0}.

consumer_monitor(ConsumerTag,
                 State = #ch{consumer_mapping = ConsumerMapping,
                             queue_monitors   = QMons,
                             queue_consumers  = QCons}) ->
    {#amqqueue{pid = QPid}, _CParams} =
        dict:fetch(ConsumerTag, ConsumerMapping),
    QCons1 = dict:update(QPid, fun (CTags) ->
                                       gb_sets:insert(ConsumerTag, CTags)
                               end,
                         gb_sets:singleton(ConsumerTag), QCons),
    State#ch{queue_monitors  = pmon:monitor(QPid, QMons),
             queue_consumers = QCons1}.

monitor_delivering_queue(NoAck, QPid, QName,
                         State = #ch{queue_names       = QNames,
                                     queue_monitors    = QMons,
                                     delivering_queues = DQ}) ->
    State#ch{queue_names       = dict:store(QPid, QName, QNames),
             queue_monitors    = pmon:monitor(QPid, QMons),
             delivering_queues = case NoAck of
                                     true  -> DQ;
                                     false -> sets:add_element(QPid, DQ)
                                 end}.

handle_publishing_queue_down(QPid, Reason, State = #ch{unconfirmed = UC,
                                                       mandatory   = Mand}) ->
    {MMsgs, Mand1} = dtree:take(QPid, Mand),
    [basic_return(Msg, State, no_route) || {_, Msg} <- MMsgs],
    State1 = State#ch{mandatory = Mand1},
    case rabbit_misc:is_abnormal_exit(Reason) of
        true  -> {MXs, UC1} = dtree:take_all(QPid, UC),
                 send_nacks(MXs, State1#ch{unconfirmed = UC1});
        false -> {MXs, UC1} = dtree:take(QPid, UC),
                              record_confirms(MXs, State1#ch{unconfirmed = UC1})

    end.

handle_consuming_queue_down(QPid, State = #ch{queue_consumers  = QCons,
                                              queue_names      = QNames}) ->
    ConsumerTags = case dict:find(QPid, QCons) of
                       error       -> gb_sets:new();
                       {ok, CTags} -> CTags
                   end,
    gb_sets:fold(
      fun (CTag, StateN = #ch{consumer_mapping = CMap}) ->
              QName = dict:fetch(QPid, QNames),
              case queue_down_consumer_action(CTag, CMap) of
                  remove ->
                      cancel_consumer(CTag, QName, StateN);
                  {recover, {NoAck, ConsumerPrefetch, Exclusive, Args}} ->
                      case catch basic_consume( %% [0]
                                   QName, NoAck, ConsumerPrefetch, CTag,
                                   Exclusive, Args, true, StateN) of
                          {ok, StateN1} -> StateN1;
                          _             -> cancel_consumer(CTag, QName, StateN)
                      end
              end
      end, State#ch{queue_consumers = dict:erase(QPid, QCons)}, ConsumerTags).

%% [0] There is a slight danger here that if a queue is deleted and
%% then recreated again the reconsume will succeed even though it was
%% not an HA failover. But the likelihood is not great and most users
%% are unlikely to care.

cancel_consumer(CTag, QName, State = #ch{capabilities     = Capabilities,
                                         consumer_mapping = CMap}) ->
    case rabbit_misc:table_lookup(
           Capabilities, <<"consumer_cancel_notify">>) of
        {bool, true} -> ok = send(#'basic.cancel'{consumer_tag = CTag,
                                                  nowait       = true}, State);
        _            -> ok
    end,
    rabbit_event:notify(consumer_deleted, [{consumer_tag, CTag},
                                           {channel,      self()},
                                           {queue,        QName}]),
    State#ch{consumer_mapping = dict:erase(CTag, CMap)}.

queue_down_consumer_action(CTag, CMap) ->
    {_, {_, _, _, Args} = ConsumeSpec} = dict:fetch(CTag, CMap),
    case rabbit_misc:table_lookup(Args, <<"x-cancel-on-ha-failover">>) of
        {bool, true} -> remove;
        _            -> {recover, ConsumeSpec}
    end.

handle_delivering_queue_down(QPid, State = #ch{delivering_queues = DQ}) ->
    State#ch{delivering_queues = sets:del_element(QPid, DQ)}.

binding_action(Fun, ExchangeNameBin, DestinationType, DestinationNameBin,
               RoutingKey, Arguments, ReturnMethod, NoWait,
               State = #ch{virtual_host = VHostPath,
                           conn_pid     = ConnPid }) ->
    DestinationName = name_to_resource(DestinationType, DestinationNameBin, State),
    check_write_permitted(DestinationName, State),
    ExchangeName = rabbit_misc:r(VHostPath, exchange, ExchangeNameBin),
    [check_not_default_exchange(N) || N <- [DestinationName, ExchangeName]],
    check_read_permitted(ExchangeName, State),
    case Fun(#binding{source      = ExchangeName,
                      destination = DestinationName,
                      key         = RoutingKey,
                      args        = Arguments},
             fun (_X, Q = #amqqueue{}) ->
                     try rabbit_amqqueue:check_exclusive_access(Q, ConnPid)
                     catch exit:Reason -> {error, Reason}
                     end;
                 (_X, #exchange{}) ->
                     ok
             end) of
        {error, {resources_missing, [{not_found, Name} | _]}} ->
            rabbit_misc:not_found(Name);
        {error, {resources_missing, [{absent, Q, Reason} | _]}} ->
            rabbit_misc:absent(Q, Reason);
        {error, binding_not_found} ->
            rabbit_misc:protocol_error(
              not_found, "no binding ~s between ~s and ~s",
              [RoutingKey, rabbit_misc:rs(ExchangeName),
               rabbit_misc:rs(DestinationName)]);
        {error, {binding_invalid, Fmt, Args}} ->
            rabbit_misc:protocol_error(precondition_failed, Fmt, Args);
        {error, #amqp_error{} = Error} ->
            rabbit_misc:protocol_error(Error);
        ok -> return_ok(State, NoWait, ReturnMethod)
    end.

basic_return(#basic_message{exchange_name = ExchangeName,
                            routing_keys  = [RoutingKey | _CcRoutes],
                            content       = Content},
             State = #ch{protocol = Protocol, writer_pid = WriterPid},
             Reason) ->
    ?INCR_STATS([{exchange_stats, ExchangeName, 1}], return_unroutable, State),
    {_Close, ReplyCode, ReplyText} = Protocol:lookup_amqp_exception(Reason),
    ok = rabbit_writer:send_command(
           WriterPid,
           #'basic.return'{reply_code  = ReplyCode,
                           reply_text  = ReplyText,
                           exchange    = ExchangeName#resource.name,
                           routing_key = RoutingKey},
           Content).

reject(DeliveryTag, Requeue, Multiple,
       State = #ch{unacked_message_q = UAMQ, tx = Tx}) ->
    {Acked, Remaining} = collect_acks(UAMQ, DeliveryTag, Multiple),
    State1 = State#ch{unacked_message_q = Remaining},
    {noreply, case Tx of
                  none         -> reject(Requeue, Acked, State1#ch.limiter),
                                  State1;
                  {Msgs, Acks} -> Acks1 = ack_cons(Requeue, Acked, Acks),
                                  State1#ch{tx = {Msgs, Acks1}}
              end}.

%% NB: Acked is in youngest-first order
reject(Requeue, Acked, Limiter) ->
    foreach_per_queue(
      fun (QPid, MsgIds) ->
              rabbit_amqqueue:reject(QPid, Requeue, MsgIds, self())
      end, Acked),
    ok = notify_limiter(Limiter, Acked).

record_sent(ConsumerTag, AckRequired,
            Msg = {QName, QPid, MsgId, Redelivered, _Message},
            State = #ch{unacked_message_q = UAMQ,
                        next_tag          = DeliveryTag,
                        trace_state       = TraceState,
                        user              = #user{username = Username},
                        conn_name         = ConnName,
                        channel           = ChannelNum}) ->
    ?INCR_STATS([{queue_stats, QName, 1}], case {ConsumerTag, AckRequired} of
                                               {none,  true} -> get;
                                               {none, false} -> get_no_ack;
                                               {_   ,  true} -> deliver;
                                               {_   , false} -> deliver_no_ack
                                           end, State),
    case Redelivered of
        true  -> ?INCR_STATS([{queue_stats, QName, 1}], redeliver, State);
        false -> ok
    end,
    rabbit_trace:tap_out(Msg, ConnName, ChannelNum, Username, TraceState),
    UAMQ1 = case AckRequired of
                true  -> queue:in({DeliveryTag, ConsumerTag, {QPid, MsgId}},
                                  UAMQ);
                false -> UAMQ
            end,
    State#ch{unacked_message_q = UAMQ1, next_tag = DeliveryTag + 1}.

%% NB: returns acks in youngest-first order
collect_acks(Q, 0, true) ->
    {lists:reverse(queue:to_list(Q)), queue:new()};
collect_acks(Q, DeliveryTag, Multiple) ->
    collect_acks([], [], Q, DeliveryTag, Multiple).

collect_acks(ToAcc, PrefixAcc, Q, DeliveryTag, Multiple) ->
    case queue:out(Q) of
        {{value, UnackedMsg = {CurrentDeliveryTag, _ConsumerTag, _Msg}},
         QTail} ->
            if CurrentDeliveryTag == DeliveryTag ->
                    {[UnackedMsg | ToAcc],
                     case PrefixAcc of
                         [] -> QTail;
                         _  -> queue:join(
                                 queue:from_list(lists:reverse(PrefixAcc)),
                                 QTail)
                     end};
               Multiple ->
                    collect_acks([UnackedMsg | ToAcc], PrefixAcc,
                                 QTail, DeliveryTag, Multiple);
               true ->
                    collect_acks(ToAcc, [UnackedMsg | PrefixAcc],
                                 QTail, DeliveryTag, Multiple)
            end;
        {empty, _} ->
            precondition_failed("unknown delivery tag ~w", [DeliveryTag])
    end.

%% NB: Acked is in youngest-first order
ack(Acked, State = #ch{queue_names = QNames}) ->
    foreach_per_queue(
      fun (QPid, MsgIds) ->
              ok = rabbit_amqqueue:ack(QPid, MsgIds, self()),
              ?INCR_STATS(case dict:find(QPid, QNames) of
                              {ok, QName} -> Count = length(MsgIds),
                                             [{queue_stats, QName, Count}];
                              error       -> []
                          end, ack, State)
      end, Acked),
    ok = notify_limiter(State#ch.limiter, Acked).

%% {Msgs, Acks}
%%
%% Msgs is a queue.
%%
%% Acks looks s.t. like this:
%% [{false,[5,4]},{true,[3]},{ack,[2,1]}, ...]
%%
%% Each element is a pair consisting of a tag and a list of
%% ack'ed/reject'ed msg ids. The tag is one of 'ack' (to ack), 'true'
%% (reject w requeue), 'false' (reject w/o requeue). The msg ids, as
%% well as the list overall, are in "most-recent (generally youngest)
%% ack first" order.
new_tx() -> {queue:new(), []}.

notify_queues(State = #ch{state = closing}) ->
    {ok, State};
notify_queues(State = #ch{consumer_mapping  = Consumers,
                          delivering_queues = DQ }) ->
    QPids = sets:to_list(
              sets:union(sets:from_list(consumer_queues(Consumers)), DQ)),
    {rabbit_amqqueue:notify_down_all(QPids, self(),
                                     get(channel_operation_timeout)),
     State#ch{state = closing}}.

foreach_per_queue(_F, []) ->
    ok;
foreach_per_queue(F, [{_DTag, _CTag, {QPid, MsgId}}]) -> %% common case
    F(QPid, [MsgId]);
%% NB: UAL should be in youngest-first order; the tree values will
%% then be in oldest-first order
foreach_per_queue(F, UAL) ->
    T = lists:foldl(fun ({_DTag, _CTag, {QPid, MsgId}}, T) ->
                            rabbit_misc:gb_trees_cons(QPid, MsgId, T)
                    end, gb_trees:empty(), UAL),
    rabbit_misc:gb_trees_foreach(F, T).

consumer_queues(Consumers) ->
    lists:usort([QPid || {_Key, {#amqqueue{pid = QPid}, _CParams}}
                             <- dict:to_list(Consumers)]).

%% tell the limiter about the number of acks that have been received
%% for messages delivered to subscribed consumers, but not acks for
%% messages sent in a response to a basic.get (identified by their
%% 'none' consumer tag)
notify_limiter(Limiter, Acked) ->
    %% optimisation: avoid the potentially expensive 'foldl' in the
    %% common case.
     case rabbit_limiter:is_active(Limiter) of
        false -> ok;
        true  -> case lists:foldl(fun ({_, none, _}, Acc) -> Acc;
                                      ({_,    _, _}, Acc) -> Acc + 1
                                  end, 0, Acked) of
                     0     -> ok;
                     Count -> rabbit_limiter:ack(Limiter, Count)
                 end
    end.

deliver_to_queues({#delivery{message   = #basic_message{exchange_name = XName},
                             confirm   = false,
                             mandatory = false},
                   []}, State) -> %% optimisation
    ?INCR_STATS([{exchange_stats, XName, 1}], publish, State),
    State;
deliver_to_queues({Delivery = #delivery{message    = Message = #basic_message{
                                                       exchange_name = XName},
                                        mandatory  = Mandatory,
                                        confirm    = Confirm,
                                        msg_seq_no = MsgSeqNo},
                   DelQNames}, State = #ch{queue_names    = QNames,
                                           queue_monitors = QMons}) ->
    Qs = rabbit_amqqueue:lookup(DelQNames),
    DeliveredQPids = rabbit_amqqueue:deliver(Qs, Delivery),
    %% The pmon:monitor_all/2 monitors all queues to which we
    %% delivered. But we want to monitor even queues we didn't deliver
    %% to, since we need their 'DOWN' messages to clean
    %% queue_names. So we also need to monitor each QPid from
    %% queues. But that only gets the masters (which is fine for
    %% cleaning queue_names), so we need the union of both.
    %%
    %% ...and we need to add even non-delivered queues to queue_names
    %% since alternative algorithms to update queue_names less
    %% frequently would in fact be more expensive in the common case.
    {QNames1, QMons1} =
        lists:foldl(fun (#amqqueue{pid = QPid, name = QName},
                         {QNames0, QMons0}) ->
                            {case dict:is_key(QPid, QNames0) of
                                 true  -> QNames0;
                                 false -> dict:store(QPid, QName, QNames0)
                             end, pmon:monitor(QPid, QMons0)}
                    end, {QNames, pmon:monitor_all(DeliveredQPids, QMons)}, Qs),
    State1 = State#ch{queue_names    = QNames1,
                      queue_monitors = QMons1},
    %% NB: the order here is important since basic.returns must be
    %% sent before confirms.
    State2 = process_routing_mandatory(Mandatory, DeliveredQPids, MsgSeqNo,
                                       Message, State1),
    State3 = process_routing_confirm(  Confirm,   DeliveredQPids, MsgSeqNo,
                                       XName,   State2),
    ?INCR_STATS([{exchange_stats, XName, 1} |
                 [{queue_exchange_stats, {QName, XName}, 1} ||
                     QPid        <- DeliveredQPids,
                     {ok, QName} <- [dict:find(QPid, QNames1)]]],
                publish, State3),
    State3.

process_routing_mandatory(false,     _, _MsgSeqNo, _Msg, State) ->
    State;
process_routing_mandatory(true,     [], _MsgSeqNo,  Msg, State) ->
    ok = basic_return(Msg, State, no_route),
    State;
process_routing_mandatory(true,  QPids,  MsgSeqNo,  Msg, State) ->
    State#ch{mandatory = dtree:insert(MsgSeqNo, QPids, Msg,
                                      State#ch.mandatory)}.

process_routing_confirm(false,    _, _MsgSeqNo, _XName, State) ->
    State;
process_routing_confirm(true,    [],  MsgSeqNo,  XName, State) ->
    record_confirms([{MsgSeqNo, XName}], State);
process_routing_confirm(true, QPids,  MsgSeqNo,  XName, State) ->
    State#ch{unconfirmed = dtree:insert(MsgSeqNo, QPids, XName,
                                        State#ch.unconfirmed)}.

send_nacks([], State) ->
    State;
send_nacks(_MXs, State = #ch{state = closing,
                             tx    = none}) -> %% optimisation
    State;
send_nacks(MXs, State = #ch{tx = none}) ->
    coalesce_and_send([MsgSeqNo || {MsgSeqNo, _} <- MXs],
                      fun(MsgSeqNo, Multiple) ->
                              #'basic.nack'{delivery_tag = MsgSeqNo,
                                            multiple     = Multiple}
                      end, State);
send_nacks(_MXs, State = #ch{state = closing}) -> %% optimisation
    State#ch{tx = failed};
send_nacks(_, State) ->
    maybe_complete_tx(State#ch{tx = failed}).

send_confirms(State = #ch{tx = none, confirmed = []}) ->
    State;
send_confirms(State = #ch{tx = none, confirmed = C}) ->
    case rabbit_node_monitor:pause_partition_guard() of
        ok      -> MsgSeqNos =
                       lists:foldl(
                         fun ({MsgSeqNo, XName}, MSNs) ->
                                 ?INCR_STATS([{exchange_stats, XName, 1}],
                                             confirm, State),
                                 [MsgSeqNo | MSNs]
                         end, [], lists:append(C)),
                   send_confirms(MsgSeqNos, State#ch{confirmed = []});
        pausing -> State
    end;
send_confirms(State) ->
    case rabbit_node_monitor:pause_partition_guard() of
        ok      -> maybe_complete_tx(State);
        pausing -> State
    end.

send_confirms([], State) ->
    State;
send_confirms(_Cs, State = #ch{state = closing}) -> %% optimisation
    State;
send_confirms([MsgSeqNo], State) ->
    ok = send(#'basic.ack'{delivery_tag = MsgSeqNo}, State),
    State;
send_confirms(Cs, State) ->
    coalesce_and_send(Cs, fun(MsgSeqNo, Multiple) ->
                                  #'basic.ack'{delivery_tag = MsgSeqNo,
                                               multiple     = Multiple}
                          end, State).

coalesce_and_send(MsgSeqNos, MkMsgFun, State = #ch{unconfirmed = UC}) ->
    SMsgSeqNos = lists:usort(MsgSeqNos),
    CutOff = case dtree:is_empty(UC) of
                 true  -> lists:last(SMsgSeqNos) + 1;
                 false -> {SeqNo, _XName} = dtree:smallest(UC), SeqNo
             end,
    {Ms, Ss} = lists:splitwith(fun(X) -> X < CutOff end, SMsgSeqNos),
    case Ms of
        [] -> ok;
        _  -> ok = send(MkMsgFun(lists:last(Ms), true), State)
    end,
    [ok = send(MkMsgFun(SeqNo, false), State) || SeqNo <- Ss],
    State.

ack_cons(Tag, Acked, [{Tag, Acks} | L]) -> [{Tag, Acked ++ Acks} | L];
ack_cons(Tag, Acked, Acks)              -> [{Tag, Acked} | Acks].

ack_len(Acks) -> lists:sum([length(L) || {ack, L} <- Acks]).

maybe_complete_tx(State = #ch{tx = {_, _}}) ->
    State;
maybe_complete_tx(State = #ch{unconfirmed = UC}) ->
    case dtree:is_empty(UC) of
        false -> State;
        true  -> complete_tx(State#ch{confirmed = []})
    end.

complete_tx(State = #ch{tx = committing}) ->
    ok = send(#'tx.commit_ok'{}, State),
    State#ch{tx = new_tx()};
complete_tx(State = #ch{tx = failed}) ->
    {noreply, State1} = handle_exception(
                          rabbit_misc:amqp_error(
                            precondition_failed, "partial tx completion", [],
                            'tx.commit'),
                          State),
    State1#ch{tx = new_tx()}.

infos(Items, State) -> [{Item, i(Item, State)} || Item <- Items].

i(pid,            _)                               -> self();
i(connection,     #ch{conn_pid         = ConnPid}) -> ConnPid;
i(number,         #ch{channel          = Channel}) -> Channel;
i(user,           #ch{user             = User})    -> User#user.username;
i(vhost,          #ch{virtual_host     = VHost})   -> VHost;
i(transactional,  #ch{tx               = Tx})      -> Tx =/= none;
i(confirm,        #ch{confirm_enabled  = CE})      -> CE;
i(name,           State)                           -> name(State);
i(consumer_count,          #ch{consumer_mapping = CM})    -> dict:size(CM);
i(messages_unconfirmed,    #ch{unconfirmed = UC})         -> dtree:size(UC);
i(messages_unacknowledged, #ch{unacked_message_q = UAMQ}) -> queue:len(UAMQ);
i(messages_uncommitted,    #ch{tx = {Msgs, _Acks}})       -> queue:len(Msgs);
i(messages_uncommitted,    #ch{})                         -> 0;
i(acks_uncommitted,        #ch{tx = {_Msgs, Acks}})       -> ack_len(Acks);
i(acks_uncommitted,        #ch{})                         -> 0;
i(state,                   #ch{state = running})          -> credit_flow:state();
i(state,                   #ch{state = State})            -> State;
i(prefetch_count,          #ch{consumer_prefetch = C})    -> C;
i(global_prefetch_count, #ch{limiter = Limiter}) ->
    rabbit_limiter:get_prefetch_limit(Limiter);
<<<<<<< HEAD
i(interceptors, #ch{interceptor_state = IState}) ->
    IState;
=======
i(garbage_collection, _State) ->
    {garbage_collection, GC} = erlang:process_info(self(), garbage_collection),
    GC;
i(reductions, _State) ->
    {reductions, Reductions} = erlang:process_info(self(), reductions),
    Reductions;
>>>>>>> 081fa8ab
i(Item, _) ->
    throw({bad_argument, Item}).

name(#ch{conn_name = ConnName, channel = Channel}) ->
    list_to_binary(rabbit_misc:format("~s (~p)", [ConnName, Channel])).

incr_stats(Incs, Measure) ->
    [update_measures(Type, Key, Inc, Measure) || {Type, Key, Inc} <- Incs].

update_measures(Type, Key, Inc, Measure) ->
    Measures = case get({Type, Key}) of
                   undefined -> [];
                   D         -> D
               end,
    Cur = case orddict:find(Measure, Measures) of
              error   -> 0;
              {ok, C} -> C
          end,
    put({Type, Key}, orddict:store(Measure, Cur + Inc, Measures)).

emit_stats(State) -> emit_stats(State, []).

emit_stats(State, Extra) ->
    Coarse = infos(?STATISTICS_KEYS, State),
    case rabbit_event:stats_level(State, #ch.stats_timer) of
        coarse -> rabbit_event:notify(channel_stats, Extra ++ Coarse);
        fine   -> Fine = [{channel_queue_stats,
                           [{QName, Stats} ||
                               {{queue_stats,       QName}, Stats} <- get()]},
                          {channel_exchange_stats,
                           [{XName, Stats} ||
                               {{exchange_stats,    XName}, Stats} <- get()]},
                          {channel_queue_exchange_stats,
                           [{QX, Stats} ||
                               {{queue_exchange_stats, QX}, Stats} <- get()]}],
                  rabbit_event:notify(channel_stats, Extra ++ Coarse ++ Fine)
    end.

erase_queue_stats(QName) ->
    erase({queue_stats, QName}),
    [erase({queue_exchange_stats, QX}) ||
        {{queue_exchange_stats, QX = {QName0, _}}, _} <- get(),
        QName0 =:= QName].

get_vhost(#ch{virtual_host = VHost}) -> VHost.

get_user(#ch{user = User}) -> User.<|MERGE_RESOLUTION|>--- conflicted
+++ resolved
@@ -2000,17 +2000,14 @@
 i(prefetch_count,          #ch{consumer_prefetch = C})    -> C;
 i(global_prefetch_count, #ch{limiter = Limiter}) ->
     rabbit_limiter:get_prefetch_limit(Limiter);
-<<<<<<< HEAD
 i(interceptors, #ch{interceptor_state = IState}) ->
     IState;
-=======
 i(garbage_collection, _State) ->
     {garbage_collection, GC} = erlang:process_info(self(), garbage_collection),
     GC;
 i(reductions, _State) ->
     {reductions, Reductions} = erlang:process_info(self(), reductions),
     Reductions;
->>>>>>> 081fa8ab
 i(Item, _) ->
     throw({bad_argument, Item}).
 
