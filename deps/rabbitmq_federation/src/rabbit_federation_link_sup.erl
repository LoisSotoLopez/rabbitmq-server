--- conflicted
+++ resolved
@@ -95,14 +95,8 @@
     end.
 
 upstream_set(XName) ->
-    case rabbit_exchange:lookup(XName) of
-        {ok, #exchange{arguments = Args}} ->
-            {longstr, UpstreamSet} =
-                rabbit_misc:table_lookup(Args, <<"upstream-set">>),
-            {ok, UpstreamSet};
-        {error, not_found} ->
-            {error, not_found}
-    end.
+    %% TODO ahem
+    <<"all">>.
 
 prune_for_upstream_set(Set, XName) ->
     case upstream_set(XName) of
@@ -113,28 +107,14 @@
 
 %%----------------------------------------------------------------------------
 
-<<<<<<< HEAD
-init({UpstreamSet, XName}) ->
+init({UpstreamSet, X}) ->
     %% 1, 1 so that the supervisor can give up and get into waiting
     %% for the reconnect_delay quickly.
-    {ok, {{one_for_one, 1, 1}, specs(UpstreamSet, XName)}}.
+    {ok, {{one_for_one, 1, 1}, specs(UpstreamSet, X)}}.
 
-specs(UpstreamSet, XName) ->
-    [spec(Upstream, XName) ||
-        Upstream <- rabbit_federation_upstream:from_set(UpstreamSet, XName)].
-=======
-init({UpstreamSet, X}) ->
-    %% We can't look this up in fed_exchange or fed_sup since
-    %% mirrored_sup may fail us over to a different node with a
-    %% different definition of the same upstream-set. This is the
-    %% first point at which we know we're not switching nodes.
-    %% TODO the above is no longer true - what should change?
-    {ok, Upstreams} = rabbit_federation_upstream:from_set(UpstreamSet, X),
-    %% 1, 1 so that the supervisor can give up and get into waiting
-    %% for the reconnect_delay quickly.
-    {ok, {{one_for_one, 1, 1},
-          [spec(Upstream, X) || Upstream <- Upstreams]}}.
->>>>>>> c64c21ae
+specs(UpstreamSet, X) ->
+    [spec(Upstream, X) ||
+        Upstream <- rabbit_federation_upstream:from_set(UpstreamSet, X)].
 
 spec(Upstream = #upstream{reconnect_delay = Delay}, #exchange{name = XName}) ->
     {Upstream, {rabbit_federation_link, start_link, [{Upstream, XName}]},
