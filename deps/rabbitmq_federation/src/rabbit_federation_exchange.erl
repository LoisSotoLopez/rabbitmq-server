%% The contents of this file are subject to the Mozilla Public License
%% Version 1.1 (the "License"); you may not use this file except in
%% compliance with the License. You may obtain a copy of the License
%% at http://www.mozilla.org/MPL/
%%
%% Software distributed under the License is distributed on an "AS IS"
%% basis, WITHOUT WARRANTY OF ANY KIND, either express or implied. See
%% the License for the specific language governing rights and
%% limitations under the License.
%%
%% The Original Code is RabbitMQ Federation.
%%
%% The Initial Developer of the Original Code is VMware, Inc.
%% Copyright (c) 2007-2012 VMware, Inc.  All rights reserved.
%%

%% TODO rename this
-module(rabbit_federation_exchange).

-rabbit_boot_step({?MODULE,
                   [{description, "federation exchange decorator"},
                    {mfa, {rabbit_registry, register,
                           [exchange_decorator, <<"federation">>, ?MODULE]}},
                    {requires, rabbit_registry},
                    {enables, recovery}]}).

-include_lib("amqp_client/include/amqp_client.hrl").

-behaviour(rabbit_exchange_decorator).

-export([description/0, serialise_events/0, route/2]).
-export([create/2, delete/3, add_binding/3, remove_bindings/3]).

%%----------------------------------------------------------------------------

description() ->
    [{name, <<"federation">>},
     {description, <<"Federation exchange decorator">>}].

serialise_events() -> true.

<<<<<<< HEAD
route(X, Delivery) -> with_module(X, fun (M) -> M:route(X, Delivery) end).

validate(#exchange{arguments = Args} = X) ->
    rabbit_federation_util:validate_arg(<<"upstream-set">>, longstr, Args),
    rabbit_federation_util:validate_arg(<<"type">>,         longstr, Args),
    {longstr, TypeBin} = rabbit_misc:table_lookup(Args, <<"type">>),
    case rabbit_exchange:check_type(TypeBin) of
        'x-federation' -> rabbit_federation_util:fail(
                            "Type argument must not be x-federation.", []);
        _              -> ok
    end,
    with_module(X, fun (M) -> M:validate(X) end).

create(transaction, X) ->
    with_module(X, fun (M) -> M:create(transaction, X) end);
create(none, X = #exchange{name      = XName,
                           arguments = Args}) ->
    {longstr, Set} = rabbit_misc:table_lookup(Args, <<"upstream-set">>),
    Upstreams = rabbit_federation_upstream:from_set(Set, XName),
    ok = rabbit_federation_db:prune_scratch(XName, Upstreams),
    {ok, _} = rabbit_federation_link_sup_sup:start_child(XName, {Set, XName}),
    with_module(X, fun (M) -> M:create(none, X) end).

delete(transaction, X, Bs) ->
    with_module(X, fun (M) -> M:delete(transaction, X, Bs) end);
delete(none, X = #exchange{name = XName}, Bs) ->
    rabbit_federation_link:stop(XName),
    ok = rabbit_federation_link_sup_sup:stop_child(XName),
    rabbit_federation_status:remove_exchange(XName),
    with_module(X, fun (M) -> M:delete(none, X, Bs) end).

add_binding(transaction, X, B) ->
    with_module(X, fun (M) -> M:add_binding(transaction, X, B) end);
add_binding(Serial, X = #exchange{name = XName}, B) ->
    rabbit_federation_link:add_binding(Serial, XName, B),
    with_module(X, fun (M) -> M:add_binding(serial(Serial, X), X, B) end).

remove_bindings(transaction, X, Bs) ->
    with_module(X, fun (M) -> M:remove_bindings(transaction, X, Bs) end);
remove_bindings(Serial, X = #exchange{name = XName}, Bs) ->
    rabbit_federation_link:remove_bindings(Serial, XName, Bs),
    with_module(X, fun (M) -> M:remove_bindings(serial(Serial, X), X, Bs) end).

assert_args_equivalence(X = #exchange{name = XName, arguments = Args},
                        NewArgs) ->
    rabbit_misc:assert_args_equivalence(Args, NewArgs, XName,
                                        [<<"upstream">>, <<"type">>]),
    with_module(X, fun (M) -> M:assert_args_equivalence(X, Args) end).
=======
route(_X, _Delivery) -> ok.

create(transaction, _X) ->
    ok;
create(none, X = #exchange{name = XName}) ->
    case federate(XName) of
        true ->
            Set = <<"all">>,
            {ok, Upstreams} = rabbit_federation_upstream:from_set(Set, X),
            ok = rabbit_federation_db:prune_scratch(XName, Upstreams),
            {ok, _} = rabbit_federation_link_sup_sup:start_child(XName, {Set, X}),
            ok;
        false ->
            ok
    end.
>>>>>>> c64c21ae

delete(transaction, _X, _Bs) ->
    ok;
delete(none, #exchange{name = XName}, _Bs) ->
    case federate(XName) of
        true ->
            rabbit_federation_link:stop(XName),
            ok = rabbit_federation_link_sup_sup:stop_child(XName),
            rabbit_federation_status:remove(XName),
            ok;
        false ->
            ok
    end.

add_binding(transaction, _X, _B) ->
    ok;
add_binding(Serial, #exchange{name = XName}, B) ->
    case federate(XName) of
        true ->
            rabbit_federation_link:add_binding(Serial, XName, B),
            ok;
        false ->
            ok
    end.

<<<<<<< HEAD
with_module(#exchange{arguments = Args}, Fun) ->
    %% TODO should this be cached? It's on the publish path.
    {longstr, Type} = rabbit_misc:table_lookup(Args, <<"type">>),
    {ok, Module} = rabbit_registry:lookup_module(
                     exchange, list_to_existing_atom(binary_to_list(Type))),
    Fun(Module).
=======
remove_bindings(transaction, _X, _Bs) ->
    ok;
remove_bindings(Serial, #exchange{name = XName}, Bs) ->
    case federate(XName) of
        true ->
            rabbit_federation_link:remove_bindings(Serial, XName, Bs),
            ok;
        false ->
            ok
    end.

%%----------------------------------------------------------------------------

%% TODO this is a bit noddy. OK, a lot noddy.
federate(#resource{name = <<"fed.", _/binary>>}) -> true;
federate(_)                                      -> false.
>>>>>>> c64c21ae
<|MERGE_RESOLUTION|>--- conflicted
+++ resolved
@@ -39,56 +39,6 @@
 
 serialise_events() -> true.
 
-<<<<<<< HEAD
-route(X, Delivery) -> with_module(X, fun (M) -> M:route(X, Delivery) end).
-
-validate(#exchange{arguments = Args} = X) ->
-    rabbit_federation_util:validate_arg(<<"upstream-set">>, longstr, Args),
-    rabbit_federation_util:validate_arg(<<"type">>,         longstr, Args),
-    {longstr, TypeBin} = rabbit_misc:table_lookup(Args, <<"type">>),
-    case rabbit_exchange:check_type(TypeBin) of
-        'x-federation' -> rabbit_federation_util:fail(
-                            "Type argument must not be x-federation.", []);
-        _              -> ok
-    end,
-    with_module(X, fun (M) -> M:validate(X) end).
-
-create(transaction, X) ->
-    with_module(X, fun (M) -> M:create(transaction, X) end);
-create(none, X = #exchange{name      = XName,
-                           arguments = Args}) ->
-    {longstr, Set} = rabbit_misc:table_lookup(Args, <<"upstream-set">>),
-    Upstreams = rabbit_federation_upstream:from_set(Set, XName),
-    ok = rabbit_federation_db:prune_scratch(XName, Upstreams),
-    {ok, _} = rabbit_federation_link_sup_sup:start_child(XName, {Set, XName}),
-    with_module(X, fun (M) -> M:create(none, X) end).
-
-delete(transaction, X, Bs) ->
-    with_module(X, fun (M) -> M:delete(transaction, X, Bs) end);
-delete(none, X = #exchange{name = XName}, Bs) ->
-    rabbit_federation_link:stop(XName),
-    ok = rabbit_federation_link_sup_sup:stop_child(XName),
-    rabbit_federation_status:remove_exchange(XName),
-    with_module(X, fun (M) -> M:delete(none, X, Bs) end).
-
-add_binding(transaction, X, B) ->
-    with_module(X, fun (M) -> M:add_binding(transaction, X, B) end);
-add_binding(Serial, X = #exchange{name = XName}, B) ->
-    rabbit_federation_link:add_binding(Serial, XName, B),
-    with_module(X, fun (M) -> M:add_binding(serial(Serial, X), X, B) end).
-
-remove_bindings(transaction, X, Bs) ->
-    with_module(X, fun (M) -> M:remove_bindings(transaction, X, Bs) end);
-remove_bindings(Serial, X = #exchange{name = XName}, Bs) ->
-    rabbit_federation_link:remove_bindings(Serial, XName, Bs),
-    with_module(X, fun (M) -> M:remove_bindings(serial(Serial, X), X, Bs) end).
-
-assert_args_equivalence(X = #exchange{name = XName, arguments = Args},
-                        NewArgs) ->
-    rabbit_misc:assert_args_equivalence(Args, NewArgs, XName,
-                                        [<<"upstream">>, <<"type">>]),
-    with_module(X, fun (M) -> M:assert_args_equivalence(X, Args) end).
-=======
 route(_X, _Delivery) -> ok.
 
 create(transaction, _X) ->
@@ -97,14 +47,13 @@
     case federate(XName) of
         true ->
             Set = <<"all">>,
-            {ok, Upstreams} = rabbit_federation_upstream:from_set(Set, X),
+            Upstreams = rabbit_federation_upstream:from_set(Set, X),
             ok = rabbit_federation_db:prune_scratch(XName, Upstreams),
             {ok, _} = rabbit_federation_link_sup_sup:start_child(XName, {Set, X}),
             ok;
         false ->
             ok
     end.
->>>>>>> c64c21ae
 
 delete(transaction, _X, _Bs) ->
     ok;
@@ -113,7 +62,7 @@
         true ->
             rabbit_federation_link:stop(XName),
             ok = rabbit_federation_link_sup_sup:stop_child(XName),
-            rabbit_federation_status:remove(XName),
+            rabbit_federation_status:remove_exchange(XName),
             ok;
         false ->
             ok
@@ -130,14 +79,6 @@
             ok
     end.
 
-<<<<<<< HEAD
-with_module(#exchange{arguments = Args}, Fun) ->
-    %% TODO should this be cached? It's on the publish path.
-    {longstr, Type} = rabbit_misc:table_lookup(Args, <<"type">>),
-    {ok, Module} = rabbit_registry:lookup_module(
-                     exchange, list_to_existing_atom(binary_to_list(Type))),
-    Fun(Module).
-=======
 remove_bindings(transaction, _X, _Bs) ->
     ok;
 remove_bindings(Serial, #exchange{name = XName}, Bs) ->
@@ -150,8 +91,6 @@
     end.
 
 %%----------------------------------------------------------------------------
-
 %% TODO this is a bit noddy. OK, a lot noddy.
 federate(#resource{name = <<"fed.", _/binary>>}) -> true;
-federate(_)                                      -> false.
->>>>>>> c64c21ae
+federate(_)                                      -> false.