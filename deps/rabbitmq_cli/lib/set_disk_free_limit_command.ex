--- conflicted
+++ resolved
@@ -21,16 +21,10 @@
   @behaviour CommandBehaviour
   @flags []
   def merge_defaults(args, opts), do: {args, opts}
+  def switches(), do: []
 
-<<<<<<< HEAD
   def validate([], _) do
     {:validation_failure, :not_enough_args}
-=======
-  def switches(), do: []
-
-  def run([], _) do
-    {:not_enough_args, []}
->>>>>>> 228722f9
   end
 
   def validate(["mem_relative"], _) do
