--- conflicted
+++ resolved
@@ -50,11 +50,7 @@
     rabbit_mgmt_util:reply(
       [{name, rabbit_nodes:cluster_name()}], ReqData, Context).
 
-<<<<<<< HEAD
-accept_content(ReqData, Context = #context{user = #user{username = Username}}) ->
-=======
-accept_content(ReqData0, Context) ->
->>>>>>> 3c99ff71
+accept_content(ReqData0, Context = #context{user = #user{username = Username}}) ->
     rabbit_mgmt_util:with_decode(
       [name], ReqData0, Context, fun([Name], _, ReqData) ->
                                         rabbit_nodes:set_cluster_name(
