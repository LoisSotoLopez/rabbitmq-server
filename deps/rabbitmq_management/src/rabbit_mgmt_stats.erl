%%   The contents of this file are subject to the Mozilla Public License
%%   Version 1.1 (the "License"); you may not use this file except in
%%   compliance with the License. You may obtain a copy of the License at
%%   http://www.mozilla.org/MPL/
%%
%%   Software distributed under the License is distributed on an "AS IS"
%%   basis, WITHOUT WARRANTY OF ANY KIND, either express or implied. See the
%%   License for the specific language governing rights and limitations
%%   under the License.
%%
%%   The Original Code is RabbitMQ Management Plugin.
%%
%%   The Initial Developer of the Original Code is GoPivotal, Inc.
%%   Copyright (c) 2010-2012 GoPivotal, Inc.  All rights reserved.
%%

-module(rabbit_mgmt_stats).

-include_lib("rabbitmq_management_agent/include/rabbit_mgmt_records.hrl").
-include_lib("rabbitmq_management_agent/include/rabbit_mgmt_metrics.hrl").

-export([format_range/6]).

-define(ALWAYS_REPORT, [queue_msg_counts, coarse_node_stats]).
-define(MICRO_TO_MILLI, 1000).

-type maybe_range() :: no_range | #range{}.
-type maybe_slide() :: exometer_slide:slide() | not_found.
-type maybe_slide_fun() :: fun(() -> [maybe_slide()]).

-export_type([maybe_range/0, maybe_slide/0, maybe_slide_fun/0]).


%%----------------------------------------------------------------------------
%% Query-time
%%----------------------------------------------------------------------------

<<<<<<< HEAD
format(no_range, Table, Id, Interval, Type) ->
    Now = os:system_time(milli_seconds),
    Counts = get_value(Table, Id, total, Type),
    RangePoint = ((Now div Interval) * Interval) - Interval,
    {Record, Factor} = format_rate_with(
                         Table, Id, RangePoint, Interval, Interval, Type),
    format_rate(Type, Record, Counts, Factor);

format(Range, Table, Id, Interval, Type) ->
    Base = get_value(Table, Id, base, Type),
    RangePoint = Range#range.last - Interval,
    {Samples, Counts} = extract_samples(Range, Base, Table, Id, Type),
    {Record, Factor} = format_rate_with(
                         Table, Id, RangePoint, Range#range.incr, Interval, Type),
    format_rate(Type, Record, Counts, Samples, Factor).

sum([]) -> blank();

sum([{T1, Id} | StatsN]) ->
    {Table, IndexTable, KeyIndexTable} = T = blank(),
    AllIds = full_indexes(T1, Id),
    lists:foreach(fun(Index) ->
                          case ets:lookup(T1, Index) of
                              [V] ->
                                  {_, TS} = element(1, V),
                                  ets:insert(Table, setelement(1, V, {all, TS})),
                                  insert_index(IndexTable, KeyIndexTable, {all, TS});
                              [] -> %% base
                                  ok
                          end
                  end, AllIds),
    sum(StatsN, T).

sum(StatsN, T) ->
    lists:foreach(
      fun ({T1, Id}) ->
              AllIds = full_indexes(T1, Id),
              lists:foreach(fun(Index) ->
                                    case ets:lookup(T1, Index) of
                                        [V] ->
                                            {_, TS} = element(1, V),
                                            ets_update(T, {all, TS}, V);
                                        [] -> %% base
                                            ok
                                    end
                            end, AllIds)
      end, StatsN),
    T.

gc(Cutoff, Table, Id) ->
    gc(Cutoff, lists:reverse(indexes(Table, Id)), Table, undefined).

%%----------------------------------------------------------------------------
%% Internal functions
%%----------------------------------------------------------------------------
format_rate_with({Table, IndexTable, _KeyIndexTable}, Id, RangePoint, Incr,
                 Interval, Type) ->
    format_rate_with(Table, IndexTable, Id, RangePoint, Incr, Interval, Type);
format_rate_with(Table, Id, RangePoint, Incr, Interval, Type) ->
    format_rate_with(Table, rabbit_mgmt_stats_tables:index(Table), Id,
                     RangePoint, Incr, Interval, Type).

format_rate_with(Table, IndexTable, Id, RangePoint, Incr, Interval, Type) ->
    case second_largest(Table, IndexTable, Id) of
        [S] ->
            {_, TS} = element(1, S),
            case TS - RangePoint of %% [0]
                D when D =< Incr andalso D >= 0 -> {S, Interval};
                _                               -> {S, 0.0}
            end;
        _ ->
            {empty(Id, Type), 0.0}
    end.

%% [0] Only display the rate if it's live - i.e. ((the end of the
%% range) - interval) corresponds to the second to last data point we
%% have. If the end of the range is earlier we have gone silent, if
%% it's later we have been asked for a range back in time (in which
%% case showing the correct instantaneous rate would be quite a faff,
%% and probably unwanted). Why the second to last? Because data is
%% still arriving for the last...
second_largest(Table, IndexTable, Id) ->
    case ets:lookup(IndexTable, Id) of
        [_, _ | _] = List ->
            ets:lookup(Table, sl(List, {none, 0}, {none, 0}));
        _ ->
            unknown
    end.

sl([{_, TS} = H | T], {_, T1} = L1, _L2) when TS > T1 ->
    sl(T, H, L1);
sl([{_, TS} = H | T], L1, {_, T2}) when TS > T2 ->
    sl(T, L1, H);
sl([_ | T], L1, L2) ->
    sl(T, L1, L2);
sl([], _L1, L2) ->
    L2.

%% What we want to do here is: given the #range{}, provide a set of
%% samples such that we definitely provide a set of samples which
%% covers the exact range requested, despite the fact that we might
%% not have it. We need to spin up over the entire range of the
%% samples we *do* have since they are diff-based (and we convert to
%% absolute values here).
extract_samples(Range, Base, Table, Id, Type) ->
    %% In order to calculate the average operation time for some of the node
    %% metrics, it needs to carry around the last raw sample taken (before
    %% calculations). This is the first element of the 'Samples' tuple.
    %% It is initialised to the base, which is updated with the latest value until
    %% it finds the first valid sample. Thus, generating an instant rate for it.
    %% Afterwards, it will store the last raw sample.
    extract_samples0(Range, Base, indexes(Table, Id), Table, Type,
                     {Base, empty_list(Type)}).

extract_samples0(Range = #range{first = Next}, Base, [], Table, Type, Samples) ->
    %% [3] Empty or finished table
    extract_samples1(Range, Base, empty({unused_id, Next}, Type), [], Table, Type,
                     Samples);
extract_samples0(Range, Base, [Index | List], Tab, Type, Samples) ->
    Table = case Tab of
		{T, _, _} ->
		    T;
		T ->
		    T
	    end,
    case ets:lookup(Table, Index) of
        [S] ->
            extract_samples1(Range, Base, S, List, Table, Type, Samples);
=======
-spec format_range(maybe_range(), exometer_slide:timestamp(), atom(),
                   non_neg_integer(), maybe_slide_fun(), maybe_slide_fun()) ->
    proplists:proplist().
format_range(no_range, Now, Table, Interval, InstantRateFun, _SamplesFun) ->
    format_no_range(Table, Now, Interval, InstantRateFun);
format_range(#range{last = Last, first = First, incr = Incr}, _Now, Table,
             Interval, _InstantRateFun, SamplesFun) ->
    case SamplesFun() of
>>>>>>> 59b61522
        [] ->
            [];
        Slides ->
            Empty = empty(Table, 0),
            Slide = exometer_slide:sum(Last, First, Incr, Slides, Empty),
            List = exometer_slide:to_list(Last, First, Slide),
            Length = length(List),
            RangePoint = Last - Interval,
            LastTwo = get_last_two(List, Length),
            {Total, Rate} = calculate_rate(LastTwo, Table, RangePoint),
            {Samples, SampleTotals} = format_samples(List, empty(Table, []),
                                                     Empty),
            format_rate(Table, Total, Rate, Samples, SampleTotals, Length)
    end.

-spec format_no_range(atom(), exometer_slide:timestamp(), non_neg_integer(),
                      maybe_slide_fun()) -> proplists:proplist().
format_no_range(Table, Now, Interval, InstantRateFun) ->
    RangePoint = ((Now div Interval) * Interval) - Interval,
    case calculate_instant_rate(InstantRateFun, Table, RangePoint) of
        {Total, Rate} ->
            format_rate(Table, Total, Rate);
        not_found ->
            []
    end.

-spec calculate_instant_rate(maybe_slide_fun(), atom(), integer()) ->
    not_found | {integer(), number()}.
calculate_instant_rate(Fun, Table, RangePoint) ->
    case Fun() of
        [] ->
            not_found;
        Slides ->
            Slide = exometer_slide:sum(Slides),
            case exometer_slide:last_two(Slide) of
              [] -> {empty(Table, 0), empty(Table, 0.0)};
              [Last | T] ->
                  Total = get_total(Slide, Table),
                  Rate = rate_from_last_increment(Table, Last, T, RangePoint),
                  {Total, Rate}
              end
      end.

calculate_rate([], Table, _RangePoint) ->
    {empty(Table, 0), empty(Table, 0.0)};
calculate_rate([{_, Total} = Last | T], Table, RangePoint) ->
    Rate = rate_from_last_increment(Table, Last, T, RangePoint),
    {Total, Rate}.

get_last_two(List, Length) when Length =< 2 ->
    lists:reverse(List);
get_last_two(List, Length) ->
    lists:reverse(lists:nthtail(Length - 2, List)).

get_total(Slide, Table) ->
    case exometer_slide:last(Slide) of
        undefined -> empty(Table, 0);
        Other -> Other
    end.

format_samples(Samples, ESamples, ETotal) ->
    lists:foldl(fun({TS, Sample}, {SamplesAcc, TotalsAcc}) ->
            append_full_sample(TS, Sample, SamplesAcc, TotalsAcc)
        end, {ESamples, ETotal}, Samples).

%% connection_stats_coarse_conn_stats, channel_stats_fine_stats,
%% vhost_stats_fine_stats, channel_exchange_stats_fine_stats,
%% queue_msg_stats, vhost_msg_stats
append_full_sample(TS, {V1, V2, V3}, {S1, S2, S3}, {T1, T2, T3}) ->
    {{append_sample(V1, TS, S1), append_sample(V2, TS, S2), append_sample(V3, TS, S3)},
     {V1 + T1, V2 + T2, V3 + T3}};
%% channel_queue_stats_deliver_stats, queue_stats_deliver_stats,
%% vhost_stats_deliver_stats, channel_stats_deliver_stats
append_full_sample(TS, {V1, V2, V3, V4, V5, V6, V7},
           {S1, S2, S3, S4, S5, S6, S7},
           {T1, T2, T3, T4, T5, T6, T7}) ->
    {{append_sample(V1, TS, S1), append_sample(V2, TS, S2),
      append_sample(V3, TS, S3), append_sample(V4, TS, S4),
      append_sample(V5, TS, S5), append_sample(V6, TS, S6),
      append_sample(V7, TS, S7)},
     {V1 + T1, V2 + T2, V3 + T3, V4 + T4, V5 + T5, V6 + T6, V7 + T7}};
%% channel_process_stats, queue_stats_publish, queue_exchange_stats_publish,
%% exchange_stats_publish_out, exchange_stats_publish_in, queue_process_stats
append_full_sample(TS, {V1}, {S1}, {T1}) ->
    {{append_sample(V1, TS, S1)}, {V1 + T1}};
%% node_coarse_stats
append_full_sample(TS, {V1, V2, V3, V4, V5, V6, V7, V8},
           {S1, S2, S3, S4, S5, S6, S7, S8},
           {T1, T2, T3, T4, T5, T6, T7, T8}) ->
    {{append_sample(V1, TS, S1), append_sample(V2, TS, S2),
      append_sample(V3, TS, S3), append_sample(V4, TS, S4),
      append_sample(V5, TS, S5), append_sample(V6, TS, S6),
      append_sample(V7, TS, S7), append_sample(V8, TS, S8)},
     {V1 + T1, V2 + T2, V3 + T3, V4 + T4, V5 + T5, V6 + T6, V7 + T7, V8 + T8}};
%% node_persister_stats
append_full_sample(TS,
           {V1, V2, V3, V4, V5, V6, V7, V8, V9, V10, V11, V12, V13, V14,
            V15, V16, V17, V18, V19, V20},
           {S1, S2, S3, S4, S5, S6, S7, S8, S9, S10, S11, S12, S13, S14,
            S15, S16, S17, S18, S19, S20},
           {T1, T2, T3, T4, T5, T6, T7, T8, T9, T10, T11, T12, T13, T14,
            T15, T16, T17, T18, T19, T20}
          ) ->
    {{append_sample(V1, TS, S1), append_sample(V2, TS, S2),
      append_sample(V3, TS, S3), append_sample(V4, TS, S4),
      append_sample(V5, TS, S5), append_sample(V6, TS, S6),
      append_sample(V7, TS, S7), append_sample(V8, TS, S8),
      append_sample(V9, TS, S9), append_sample(V10, TS, S10),
      append_sample(V11, TS, S11), append_sample(V12, TS, S12),
      append_sample(V13, TS, S13), append_sample(V14, TS, S14),
      append_sample(V15, TS, S15), append_sample(V16, TS, S16),
      append_sample(V17, TS, S17), append_sample(V18, TS, S18),
      append_sample(V19, TS, S19), append_sample(V20, TS, S20)},
     {V1 + T1, V2 + T2, V3 + T3, V4 + T4, V5 + T5, V6 + T6, V7 + T7, V8 + T8,
      V9 + T9, V10 + T10, V11 + T11, V12 + T12, V13 + T13, V14 + T14, V15 + T15,
      V16 + T16, V17 + T17, V18 + T18, V19 + T19, V20 + T20}};
%% node_node_coarse_stats, vhost_stats_coarse_connection_stats, queue_msg_rates,
%% vhost_msg_rates
append_full_sample(TS, {V1, V2}, {S1, S2}, {T1, T2}) ->
    {{append_sample(V1, TS, S1), append_sample(V2, TS, S2)}, {V1 + T1, V2 + T2}}.


format_rate(connection_stats_coarse_conn_stats, {TR, TS, TRe}, {RR, RS, RRe}) ->
    [
     {send_oct, TS},
     {send_oct_details, [{rate, RS}]},
     {recv_oct, TR},
     {recv_oct_details, [{rate, RR}]},
     {reductions, TRe},
     {reductions_details, [{rate, RRe}]}
    ];
format_rate(vhost_stats_coarse_conn_stats, {TR, TS}, {RR, RS}) ->
    [
     {send_oct, TS},
     {send_oct_details, [{rate, RS}]},
     {recv_oct, TR},
     {recv_oct_details, [{rate, RR}]}
    ];
format_rate(Type, {TR, TW}, {RR, RW}) when Type =:= vhost_msg_rates;
                       Type =:= queue_msg_rates ->
    [
     {disk_reads, TR},
     {disk_reads_details, [{rate, RR}]},
     {disk_writes, TW},
     {disk_writes_details, [{rate, RW}]}
    ];
format_rate(Type, {TP, TC, TRe}, {RP, RC, RRe})
  when Type =:= channel_stats_fine_stats;
       Type =:= vhost_stats_fine_stats;
       Type =:= channel_exchange_stats_fine_stats ->
    [
     {publish, TP},
     {publish_details, [{rate, RP}]},
     {confirm, TC},
     {confirm_details, [{rate, RC}]},
     {return_unroutable, TRe},
     {return_unroutable_details, [{rate, RRe}]}
    ];
format_rate(Type, {TG, TGN, TD, TDN, TR, TA, TDG},
        {RG, RGN, RD, RDN, RR, RA, RDG})
  when Type =:= channel_queue_stats_deliver_stats;
       Type =:= channel_stats_deliver_stats;
       Type =:= vhost_stats_deliver_stats;
       Type =:= queue_stats_deliver_stats ->
    [
     {get, TG},
     {get_details, [{rate, RG}]},
     {get_no_ack, TGN},
     {get_no_ack_details, [{rate, RGN}]},
     {deliver, TD},
     {deliver_details, [{rate, RD}]},
     {deliver_no_ack, TDN},
     {deliver_no_ack_details, [{rate, RDN}]},
     {redeliver, TR},
     {redeliver_details, [{rate, RR}]},
     {ack, TA},
     {ack_details, [{rate, RA}]},
     {deliver_get, TDG},
     {deliver_get_details, [{rate, RDG}]}
    ];
format_rate(Type, {TR}, {RR}) when Type =:= channel_process_stats;
                   Type =:= queue_process_stats ->
    [
     {reductions, TR},
     {reductions_details, [{rate, RR}]}
    ];
format_rate(exchange_stats_publish_out, {TP}, {RP}) ->
    [
     {publish_out, TP},
     {publish_out_details, [{rate, RP}]}
    ];
format_rate(exchange_stats_publish_in, {TP}, {RP}) ->
    [
     {publish_in, TP},
     {publish_in_details, [{rate, RP}]}
    ];
format_rate(Type, {TP}, {RP}) when Type =:= queue_stats_publish;
                   Type =:= queue_exchange_stats_publish ->
    [
     {publish, TP},
     {publish_details, [{rate, RP}]}
    ];
format_rate(Type, {TR, TU, TM}, {RR, RU, RM}) when Type =:= queue_msg_stats;
                           Type =:= vhost_msg_stats ->
    [
     {messages_ready, TR},
     {messages_ready_details, [{rate, RR}]},
     {messages_unacknowledged, TU},
     {messages_unacknowledged_details, [{rate, RU}]},
     {messages, TM},
     {messages_details, [{rate, RM}]}
    ];
format_rate(node_coarse_stats, {TF, TS, TM, TD, TP, TGC, TGCW, TCS},
            {RF, RS, RM, RD, RP, RGC, RGCW, RCS}) ->
    [
     {mem_used, TM},
     {mem_used_details, [{rate, RM}]},
     {fd_used, TF},
     {fd_used_details, [{rate, RF}]},
     {sockets_used, TS},
     {sockets_used_details, [{rate, RS}]},
     {proc_used, TP},
     {proc_used_details, [{rate, RP}]},
     {disk_free, TD},
     {disk_free_details, [{rate, RD}]},
     {gc_num, TGC},
     {gc_num_details, [{rate, RGC}]},
     {gc_bytes_reclaimed, TGCW},
     {gc_bytes_reclaimed_details, [{rate, RGCW}]},
     {context_switches, TCS},
     {context_switches_details, [{rate, RCS}]}
    ];
format_rate(node_persister_stats,
            {TIR, TIB, TIA, TIWC, TIWB, TIWAT, TIS, TISAT, TISC,
             TISEAT, TIRC, TMRTC, TMDTC, TMSRC, TMSWC, TQIJWC, TQIWC, TQIRC,
             TIO, TIOAT},
            {RIR, RIB, RIA, RIWC, RIWB, RIWAT, RIS, RISAT, RISC,
             RISEAT, RIRC, RMRTC, RMDTC, RMSRC, RMSWC, RQIJWC, RQIWC, RQIRC,
             RIO, RIOAT}) ->
    %% Calculates average times for read/write/sync/seek from the
    %% accumulated time and count
    %% io_<op>_avg_time is the average operation time for the life of the node
    %% io_<op>_avg_time_details/rate is the average operation time during the
    %% last time unit calculated (thus similar to an instant rate)
    [
     {io_read_count, TIR},
     {io_read_count_details, [{rate, RIR}]},
     {io_read_bytes, TIB},
     {io_read_bytes_details, [{rate, RIB}]},
     {io_read_avg_time, avg_time(TIA, TIR)},
     {io_read_avg_time_details, [{rate, avg_time(RIA, RIR)}]},
     {io_write_count, TIWC},
     {io_write_count_details, [{rate, RIWC}]},
     {io_write_bytes, TIWB},
     {io_write_bytes_details, [{rate, RIWB}]},
     {io_write_avg_time, avg_time(TIWAT, TIWC)},
     {io_write_avg_time_details, [{rate, avg_time(RIWAT, RIWC)}]},
     {io_sync_count, TIS},
     {io_sync_count_details, [{rate, RIS}]},
     {io_sync_avg_time, avg_time(TISAT, TIS)},
     {io_sync_avg_time_details, [{rate, avg_time(RISAT, RIS)}]},
     {io_seek_count, TISC},
     {io_seek_count_details, [{rate, RISC}]},
     {io_seek_avg_time, avg_time(TISEAT, TISC)},
     {io_seek_avg_time_details, [{rate, avg_time(RISEAT, RISC)}]},
     {io_reopen_count, TIRC},
     {io_reopen_count_details, [{rate, RIRC}]},
     {mnesia_ram_tx_count, TMRTC},
     {mnesia_ram_tx_count_details, [{rate, RMRTC}]},
     {mnesia_disk_tx_count, TMDTC},
     {mnesia_disk_tx_count_details, [{rate, RMDTC}]},
     {msg_store_read_count, TMSRC},
     {msg_store_read_count_details, [{rate, RMSRC}]},
     {msg_store_write_count, TMSWC},
     {msg_store_write_count_details, [{rate, RMSWC}]},
     {queue_index_journal_write_count, TQIJWC},
     {queue_index_journal_write_count_details, [{rate, RQIJWC}]},
     {queue_index_write_count, TQIWC},
     {queue_index_write_count_details, [{rate, RQIWC}]},
     {queue_index_read_count, TQIRC},
     {queue_index_read_count_details, [{rate, RQIRC}]},
     {io_file_handle_open_attempt_count, TIO},
     {io_file_handle_open_attempt_count_details, [{rate, RIO}]},
     {io_file_handle_open_attempt_avg_time, avg_time(TIOAT, TIO)},
     {io_file_handle_open_attempt_avg_time_details, [{rate, avg_time(RIOAT, RIO)}]}
    ];
format_rate(node_node_coarse_stats, {TS, TR}, {RS, RR}) ->
    [
     {send_bytes, TS},
     {send_bytes_details, [{rate, RS}]},
     {recv_bytes, TR},
     {recv_bytes_details, [{rate, RR}]}
    ].

format_rate(connection_stats_coarse_conn_stats, {TR, TS, TRe}, {RR, RS, RRe},
        {SR, SS, SRe}, {STR, STS, STRe}, Length) ->
    [
     {send_oct, TS},
     {send_oct_details, [{rate, RS},
             {samples, SS}] ++ average(SS, STS, Length)},
     {recv_oct, TR},
     {recv_oct_details, [{rate, RR},
             {samples, SR}] ++ average(SR, STR, Length)},
     {reductions, TRe},
     {reductions_details, [{rate, RRe},
               {samples, SRe}] ++ average(SRe, STRe, Length)}
    ];
format_rate(vhost_stats_coarse_conn_stats, {TR, TS}, {RR, RS}, {SR, SS},
        {STR, STS}, Length) ->
    [
     {send_oct, TS},
     {send_oct_details, [{rate, RS},
             {samples, SS}] ++ average(SS, STS, Length)},
     {recv_oct, TR},
     {recv_oct_details, [{rate, RR},
             {samples, SR}] ++ average(SR, STR, Length)}
    ];
format_rate(Type, {TR, TW}, {RR, RW}, {SR, SW}, {STR, STW}, Length)
  when Type =:= vhost_msg_rates;
       Type =:= queue_msg_rates ->
    [
     {disk_reads, TR},
     {disk_reads_details, [{rate, RR},
               {samples, SR}] ++ average(SR, STR, Length)},
     {disk_writes, TW},
     {disk_writes_details, [{rate, RW},
                {samples, SW}] ++ average(SW, STW, Length)}
    ];
format_rate(Type, {TP, TC, TRe}, {RP, RC, RRe},
        {SP, SC, SRe}, {STP, STC, STRe}, Length)
  when Type =:= channel_stats_fine_stats;
       Type =:= vhost_stats_fine_stats;
       Type =:= channel_exchange_stats_fine_stats ->
    [
     {publish, TP},
     {publish_details, [{rate, RP},
            {samples, SP}] ++ average(SP, STP, Length)},
     {confirm, TC},
     {confirm_details, [{rate, RC},
            {samples, SC}] ++ average(SC, STC, Length)},
     {return_unroutable, TRe},
     {return_unroutable_details, [{rate, RRe},
                  {samples, SRe}] ++ average(SRe, STRe, Length)}
    ];
format_rate(Type, {TG, TGN, TD, TDN, TR, TA, TDG}, {RG, RGN, RD, RDN, RR, RA, RDG},
        {SG, SGN, SD, SDN, SR, SA, SDG}, {STG, STGN, STD, STDN, STR, STA, STDG},
        Length)
  when Type =:= channel_queue_stats_deliver_stats;
       Type =:= channel_stats_deliver_stats;
       Type =:= vhost_stats_deliver_stats;
       Type =:= queue_stats_deliver_stats ->
    [
     {get, TG},
     {get_details, [{rate, RG},
            {samples, SG}] ++ average(SG, STG, Length)},
     {get_no_ack, TGN},
     {get_no_ack_details, [{rate, RGN},
               {samples, SGN}] ++ average(SGN, STGN, Length)},
     {deliver, TD},
     {deliver_details, [{rate, RD},
            {samples, SD}] ++ average(SD, STD, Length)},
     {deliver_no_ack, TDN},
     {deliver_no_ack_details, [{rate, RDN},
                   {samples, SDN}] ++ average(SDN, STDN, Length)},
     {redeliver, TR},
     {redeliver_details, [{rate, RR},
              {samples, SR}] ++ average(SR, STR, Length)},
     {ack, TA},
     {ack_details, [{rate, RA},
            {samples, SA}] ++ average(SA, STA, Length)},
     {deliver_get, TDG},
     {deliver_get_details, [{rate, RDG},
                {samples, SDG}] ++ average(SDG, STDG, Length)}
    ];
format_rate(Type, {TR}, {RR}, {SR}, {STR}, Length)
  when Type =:= channel_process_stats;
       Type =:= queue_process_stats ->
    [
     {reductions, TR},
     {reductions_details, [{rate, RR},
               {samples, SR}] ++ average(SR, STR, Length)}
    ];
format_rate(exchange_stats_publish_out, {TP}, {RP}, {SP}, {STP}, Length) ->
    [
     {publish_out, TP},
     {publish_out_details, [{rate, RP},
                {samples, SP}] ++ average(SP, STP, Length)}
    ];
format_rate(exchange_stats_publish_in, {TP}, {RP}, {SP}, {STP}, Length) ->
    [
     {publish_in, TP},
     {publish_in_details, [{rate, RP},
               {samples, SP}] ++ average(SP, STP, Length)}
    ];
format_rate(Type, {TP}, {RP}, {SP}, {STP}, Length)
  when Type =:= queue_stats_publish;
       Type =:= queue_exchange_stats_publish ->
    [
     {publish, TP},
     {publish_details, [{rate, RP},
                {samples, SP}] ++ average(SP, STP, Length)}
    ];
format_rate(Type, {TR, TU, TM}, {RR, RU, RM}, {SR, SU, SM}, {STR, STU, STM},
        Length) when Type =:= queue_msg_stats;
             Type =:= vhost_msg_stats ->
    [
     {messages_ready, TR},
     {messages_ready_details, [{rate, RR},
            {samples, SR}] ++ average(SR, STR, Length)},
     {messages_unacknowledged, TU},
     {messages_unacknowledged_details, [{rate, RU},
                    {samples, SU}] ++ average(SU, STU, Length)},
     {messages, TM},
     {messages_details, [{rate, RM},
             {samples, SM}] ++ average(SM, STM, Length)}
    ];
format_rate(node_coarse_stats, {TF, TS, TM, TD, TP, TGC, TGCW, TCS},
            {RF, RS, RM, RD, RP, RGC, RGCW, RCS},
        {SF, SS, SM, SD, SP, SGC, SGCW, SCS},
        {STF, STS, STM, STD, STP, STGC, STGCW, STCS}, Length) ->
    [
     {mem_used, TM},
     {mem_used_details, [{rate, RM},
             {samples, SM}] ++ average(SM, STM, Length)},
     {fd_used, TF},
     {fd_used_details, [{rate, RF},
            {samples, SF}] ++ average(SF, STF, Length)},
     {sockets_used, TS},
     {sockets_used_details, [{rate, RS},
                 {samples, SS}] ++ average(SS, STS, Length)},
     {proc_used, TP},
     {proc_used_details, [{rate, RP},
              {samples, SP}] ++ average(SP, STP, Length)},
     {disk_free, TD},
     {disk_free_details, [{rate, RD},
              {samples, SD}] ++ average(SD, STD, Length)},
     {gc_num, TGC},
     {gc_num_details, [{rate, RGC},
               {samples, SGC}] ++ average(SGC, STGC, Length)},
     {gc_bytes_reclaimed, TGCW},
     {gc_bytes_reclaimed_details, [{rate, RGCW},
                   {samples, SGCW}] ++ average(SGCW, STGCW, Length)},
     {context_switches, TCS},
     {context_switches_details, [{rate, RCS},
                 {samples, SCS}] ++ average(SCS, STCS, Length)}
    ];
format_rate(node_persister_stats,
            {TIR, TIB, TIA, TIWC, TIWB, TIWAT, TIS, TISAT, TISC,
             TISEAT, TIRC, TMRTC, TMDTC, TMSRC, TMSWC, TQIJWC, TQIWC, TQIRC,
             TIO, TIOAT},
            {RIR, RIB, RIA, RIWC, RIWB, RIWAT, RIS, RISAT, RISC,
             RISEAT, RIRC, RMRTC, RMDTC, RMSRC, RMSWC, RQIJWC, RQIWC, RQIRC,
             RIO, RIOAT},
        {SIR, SIB, SIA, SIWC, SIWB, SIWAT, SIS, SISAT, SISC,
             SISEAT, SIRC, SMRTC, SMDTC, SMSRC, SMSWC, SQIJWC, SQIWC, SQIRC,
             SIO, SIOAT},
        {STIR, STIB, STIA, STIWC, STIWB, STIWAT, STIS, STISAT, STISC,
             STISEAT, STIRC, STMRTC, STMDTC, STMSRC, STMSWC, STQIJWC, STQIWC, STQIRC,
             STIO, STIOAT}, Length) ->
    %% Calculates average times for read/write/sync/seek from the
    %% accumulated time and count
    %% io_<op>_avg_time is the average operation time for the life of the node
    %% io_<op>_avg_time_details/rate is the average operation time during the
    %% last time unit calculated (thus similar to an instant rate)


    %% TODO avg_time

    [
     {io_read_count, TIR},
     {io_read_count_details, [{rate, RIR},
                  {samples, SIR}] ++ average(SIR, STIR, Length)},
     {io_read_bytes, TIB},
     {io_read_bytes_details, [{rate, RIB},
                 {samples, SIB}] ++ average(SIB, STIB, Length)},
     {io_read_avg_time, avg_time(TIA, TIR)},
     {io_read_avg_time_details, [{rate, avg_time(RIA, RIR)},
                 {samples, SIA}] ++ average(SIA, STIA, Length)},
     {io_write_count, TIWC},
     {io_write_count_details, [{rate, RIWC},
                   {samples, SIWC}] ++ average(SIWC, STIWC, Length)},
     {io_write_bytes, TIWB},
     {io_write_bytes_details, [{rate, RIWB},
                   {samples, SIWB}] ++ average(SIWB, STIWB, Length)},
     {io_write_avg_time, avg_time(TIWAT, TIWC)},
     {io_write_avg_time_details, [{rate, avg_time(RIWAT, RIWC)},
                  {samples, SIWAT}] ++ average(SIWAT, STIWAT, Length)},
     {io_sync_count, TIS},
     {io_sync_count_details, [{rate, RIS},
                  {samples, SIS}] ++ average(SIS, STIS, Length)},
     {io_sync_avg_time, avg_time(TISAT, TIS)},
     {io_sync_avg_time_details, [{rate, avg_time(RISAT, RIS)},
                 {samples, SISAT}] ++ average(SISAT, STISAT, Length)},
     {io_seek_count, TISC},
     {io_seek_count_details, [{rate, RISC},
                  {samples, SISC}] ++ average(SISC, STISC, Length)},
     {io_seek_avg_time, avg_time(TISEAT, TISC)},
     {io_seek_avg_time_details, [{rate, avg_time(RISEAT, RISC)},
                 {samples, SISEAT}] ++ average(SISEAT, STISEAT, Length)},
     {io_reopen_count, TIRC},
     {io_reopen_count_details, [{rate, RIRC},
                {samples, SIRC}] ++ average(SIRC, STIRC, Length)},
     {mnesia_ram_tx_count, TMRTC},
     {mnesia_ram_tx_count_details, [{rate, RMRTC},
                    {samples, SMRTC}] ++ average(SMRTC, STMRTC, Length)},
     {mnesia_disk_tx_count, TMDTC},
     {mnesia_disk_tx_count_details, [{rate, RMDTC},
                     {samples, SMDTC}] ++ average(SMDTC, STMDTC, Length)},
     {msg_store_read_count, TMSRC},
     {msg_store_read_count_details, [{rate, RMSRC},
                     {samples, SMSRC}] ++ average(SMSRC, STMSRC, Length)},
     {msg_store_write_count, TMSWC},
     {msg_store_write_count_details, [{rate, RMSWC},
                      {samples, SMSWC}] ++ average(SMSWC, STMSWC, Length)},
     {queue_index_journal_write_count, TQIJWC},
     {queue_index_journal_write_count_details, [{rate, RQIJWC},
                        {samples, SQIJWC}] ++ average(SQIJWC, STQIJWC, Length)},
     {queue_index_write_count, TQIWC},
     {queue_index_write_count_details, [{rate, RQIWC},
                    {samples, SQIWC}] ++ average(SQIWC, STQIWC, Length)},
     {queue_index_read_count, TQIRC},
     {queue_index_read_count_details, [{rate, RQIRC},
                       {samples, SQIRC}] ++ average(SQIRC, STQIRC, Length)},
     {io_file_handle_open_attempt_count, TIO},
     {io_file_handle_open_attempt_count_details, [{rate, RIO},
                          {samples, SIO}] ++ average(SIO, STIO, Length)},
     {io_file_handle_open_attempt_avg_time, avg_time(TIOAT, TIO)},
     {io_file_handle_open_attempt_avg_time_details, [{rate, avg_time(RIOAT, RIO)},
                             {samples, SIOAT}] ++ average(SIOAT, STIOAT, Length)}
    ];
format_rate(node_node_coarse_stats, {TS, TR}, {RS, RR}, {SS, SR}, {STS, STR}, Length) ->
    [
     {send_bytes, TS},
     {send_bytes_details, [{rate, RS},
               {samples, SS}] ++ average(SS, STS, Length)},
     {recv_bytes, TR},
     {recv_bytes_details, [{rate, RR},
               {samples, SR}] ++ average(SR, STR, Length)}
    ].

average(_Samples, _Total, Length) when Length =< 1->
    [];
average(Samples, Total, Length) ->
    [{sample, S2}, {timestamp, T2}] = hd(Samples),
    [{sample, S1}, {timestamp, T1}] = lists:last(Samples),
    [{avg_rate, (S2 - S1) * 1000 / (T2 - T1)},
     {avg, Total / Length}].

rate_from_last_increment(Table, {TS, _} = Last, T, RangePoint) ->
    case TS - RangePoint of % [0]
        D when D >= 0 ->
            case rate_from_last_increment(Last, T) of
                unknown ->
                    empty(Table, 0.0);
                Rate ->
                    Rate
            end;
        _ ->
            empty(Table, 0.0)
    end.

%% [0] Only display the rate if it's live - i.e. ((the end of the
%% range) - interval) corresponds to the last data point we have
rate_from_last_increment(_Total, []) ->
    unknown;
rate_from_last_increment(Total, [H | _T]) ->
    rate_from_difference(Total, H).

rate_from_difference({TS0, {A0, A1, A2}}, {TS1, {B0, B1, B2}}) ->
    Interval = TS0 - TS1,
    {rate(A0 - B0, Interval), rate(A1 - B1, Interval), rate(A2 - B2, Interval)};
rate_from_difference({TS0, {A0, A1}}, {TS1, {B0, B1}}) ->
    Interval = TS0 - TS1,
    {rate(A0 - B0, Interval), rate(A1 - B1, Interval)};
rate_from_difference({TS0, {A0, A1, A2, A3, A4, A5, A6}},
             {TS1, {B0, B1, B2, B3, B4, B5, B6}}) ->
    Interval = TS0 - TS1,
    {rate(A0 - B0, Interval), rate(A1 - B1, Interval), rate(A2 - B2, Interval),
     rate(A3 - B3, Interval), rate(A4 - B4, Interval), rate(A5 - B5, Interval),
     rate(A6 - B6, Interval)};
rate_from_difference({TS0, {A0, A1, A2, A3, A4, A5, A6, A7}},
             {TS1, {B0, B1, B2, B3, B4, B5, B6, B7}}) ->
    Interval = TS0 - TS1,
    {rate(A0 - B0, Interval), rate(A1 - B1, Interval), rate(A2 - B2, Interval),
     rate(A3 - B3, Interval), rate(A4 - B4, Interval), rate(A5 - B5, Interval),
     rate(A6 - B6, Interval), rate(A7 - B7, Interval)};
rate_from_difference({TS0, {A0, A1, A2, A3, A4, A5, A6, A7, A8, A9, A10, A11, A12, A13,
                A14, A15, A16, A17, A18, A19}},
             {TS1, {B0, B1, B2, B3, B4, B5, B6, B7, B8, B9, B10, B11, B12, B13,
                B14, B15, B16, B17, B18, B19}}) ->
    Interval = TS0 - TS1,
    {rate(A0 - B0, Interval), rate(A1 - B1, Interval), rate(A2 - B2, Interval),
     rate(A3 - B3, Interval), rate(A4 - B4, Interval), rate(A5 - B5, Interval),
     rate(A6 - B6, Interval), rate(A7 - B7, Interval), rate(A8 - B8, Interval),
     rate(A9 - B9, Interval), rate(A10 - B10, Interval), rate(A11 - B11, Interval),
     rate(A12 - B12, Interval), rate(A13 - B13, Interval), rate(A14 - B14, Interval),
     rate(A15 - B15, Interval), rate(A16 - B16, Interval), rate(A17 - B17, Interval),
     rate(A18 - B18, Interval), rate(A19 - B19, Interval)};
rate_from_difference({TS0, {A0}}, {TS1, {B0}}) ->
    Interval = TS0 - TS1,
    {rate(A0 - B0, Interval)}.

rate(V, Interval) ->
    V * 1000 / Interval.

append_sample(S, TS, List) ->
    [[{sample, S}, {timestamp, TS}] | List].

%%----------------------------------------------------------------------------
%% Match specs to select from the ETS tables
%%----------------------------------------------------------------------------

avg_time(_Total, Count) when Count == 0;
                 Count == 0.0 ->
    0.0;
avg_time(Total, Count) ->
    (Total / Count) / ?MICRO_TO_MILLI.

empty(Table, Def) ->
    rabbit_mgmt_data:empty(Table, Def).<|MERGE_RESOLUTION|>--- conflicted
+++ resolved
@@ -35,136 +35,6 @@
 %% Query-time
 %%----------------------------------------------------------------------------
 
-<<<<<<< HEAD
-format(no_range, Table, Id, Interval, Type) ->
-    Now = os:system_time(milli_seconds),
-    Counts = get_value(Table, Id, total, Type),
-    RangePoint = ((Now div Interval) * Interval) - Interval,
-    {Record, Factor} = format_rate_with(
-                         Table, Id, RangePoint, Interval, Interval, Type),
-    format_rate(Type, Record, Counts, Factor);
-
-format(Range, Table, Id, Interval, Type) ->
-    Base = get_value(Table, Id, base, Type),
-    RangePoint = Range#range.last - Interval,
-    {Samples, Counts} = extract_samples(Range, Base, Table, Id, Type),
-    {Record, Factor} = format_rate_with(
-                         Table, Id, RangePoint, Range#range.incr, Interval, Type),
-    format_rate(Type, Record, Counts, Samples, Factor).
-
-sum([]) -> blank();
-
-sum([{T1, Id} | StatsN]) ->
-    {Table, IndexTable, KeyIndexTable} = T = blank(),
-    AllIds = full_indexes(T1, Id),
-    lists:foreach(fun(Index) ->
-                          case ets:lookup(T1, Index) of
-                              [V] ->
-                                  {_, TS} = element(1, V),
-                                  ets:insert(Table, setelement(1, V, {all, TS})),
-                                  insert_index(IndexTable, KeyIndexTable, {all, TS});
-                              [] -> %% base
-                                  ok
-                          end
-                  end, AllIds),
-    sum(StatsN, T).
-
-sum(StatsN, T) ->
-    lists:foreach(
-      fun ({T1, Id}) ->
-              AllIds = full_indexes(T1, Id),
-              lists:foreach(fun(Index) ->
-                                    case ets:lookup(T1, Index) of
-                                        [V] ->
-                                            {_, TS} = element(1, V),
-                                            ets_update(T, {all, TS}, V);
-                                        [] -> %% base
-                                            ok
-                                    end
-                            end, AllIds)
-      end, StatsN),
-    T.
-
-gc(Cutoff, Table, Id) ->
-    gc(Cutoff, lists:reverse(indexes(Table, Id)), Table, undefined).
-
-%%----------------------------------------------------------------------------
-%% Internal functions
-%%----------------------------------------------------------------------------
-format_rate_with({Table, IndexTable, _KeyIndexTable}, Id, RangePoint, Incr,
-                 Interval, Type) ->
-    format_rate_with(Table, IndexTable, Id, RangePoint, Incr, Interval, Type);
-format_rate_with(Table, Id, RangePoint, Incr, Interval, Type) ->
-    format_rate_with(Table, rabbit_mgmt_stats_tables:index(Table), Id,
-                     RangePoint, Incr, Interval, Type).
-
-format_rate_with(Table, IndexTable, Id, RangePoint, Incr, Interval, Type) ->
-    case second_largest(Table, IndexTable, Id) of
-        [S] ->
-            {_, TS} = element(1, S),
-            case TS - RangePoint of %% [0]
-                D when D =< Incr andalso D >= 0 -> {S, Interval};
-                _                               -> {S, 0.0}
-            end;
-        _ ->
-            {empty(Id, Type), 0.0}
-    end.
-
-%% [0] Only display the rate if it's live - i.e. ((the end of the
-%% range) - interval) corresponds to the second to last data point we
-%% have. If the end of the range is earlier we have gone silent, if
-%% it's later we have been asked for a range back in time (in which
-%% case showing the correct instantaneous rate would be quite a faff,
-%% and probably unwanted). Why the second to last? Because data is
-%% still arriving for the last...
-second_largest(Table, IndexTable, Id) ->
-    case ets:lookup(IndexTable, Id) of
-        [_, _ | _] = List ->
-            ets:lookup(Table, sl(List, {none, 0}, {none, 0}));
-        _ ->
-            unknown
-    end.
-
-sl([{_, TS} = H | T], {_, T1} = L1, _L2) when TS > T1 ->
-    sl(T, H, L1);
-sl([{_, TS} = H | T], L1, {_, T2}) when TS > T2 ->
-    sl(T, L1, H);
-sl([_ | T], L1, L2) ->
-    sl(T, L1, L2);
-sl([], _L1, L2) ->
-    L2.
-
-%% What we want to do here is: given the #range{}, provide a set of
-%% samples such that we definitely provide a set of samples which
-%% covers the exact range requested, despite the fact that we might
-%% not have it. We need to spin up over the entire range of the
-%% samples we *do* have since they are diff-based (and we convert to
-%% absolute values here).
-extract_samples(Range, Base, Table, Id, Type) ->
-    %% In order to calculate the average operation time for some of the node
-    %% metrics, it needs to carry around the last raw sample taken (before
-    %% calculations). This is the first element of the 'Samples' tuple.
-    %% It is initialised to the base, which is updated with the latest value until
-    %% it finds the first valid sample. Thus, generating an instant rate for it.
-    %% Afterwards, it will store the last raw sample.
-    extract_samples0(Range, Base, indexes(Table, Id), Table, Type,
-                     {Base, empty_list(Type)}).
-
-extract_samples0(Range = #range{first = Next}, Base, [], Table, Type, Samples) ->
-    %% [3] Empty or finished table
-    extract_samples1(Range, Base, empty({unused_id, Next}, Type), [], Table, Type,
-                     Samples);
-extract_samples0(Range, Base, [Index | List], Tab, Type, Samples) ->
-    Table = case Tab of
-		{T, _, _} ->
-		    T;
-		T ->
-		    T
-	    end,
-    case ets:lookup(Table, Index) of
-        [S] ->
-            extract_samples1(Range, Base, S, List, Table, Type, Samples);
-=======
 -spec format_range(maybe_range(), exometer_slide:timestamp(), atom(),
                    non_neg_integer(), maybe_slide_fun(), maybe_slide_fun()) ->
     proplists:proplist().
@@ -173,7 +43,6 @@
 format_range(#range{last = Last, first = First, incr = Incr}, _Now, Table,
              Interval, _InstantRateFun, SamplesFun) ->
     case SamplesFun() of
->>>>>>> 59b61522
         [] ->
             [];
         Slides ->
