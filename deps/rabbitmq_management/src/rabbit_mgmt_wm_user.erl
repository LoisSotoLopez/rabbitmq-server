%%   The contents of this file are subject to the Mozilla Public License
%%   Version 1.1 (the "License"); you may not use this file except in
%%   compliance with the License. You may obtain a copy of the License at
%%   http://www.mozilla.org/MPL/
%%
%%   Software distributed under the License is distributed on an "AS IS"
%%   basis, WITHOUT WARRANTY OF ANY KIND, either express or implied. See the
%%   License for the specific language governing rights and limitations
%%   under the License.
%%
%%   The Original Code is RabbitMQ Management Plugin.
%%
%%   The Initial Developer of the Original Code is GoPivotal, Inc.
%%   Copyright (c) 2007-2017 Pivotal Software, Inc.  All rights reserved.
%%

-module(rabbit_mgmt_wm_user).

-export([init/3, rest_init/2, resource_exists/2, to_json/2,
         content_types_provided/2, content_types_accepted/2,
         is_authorized/2, allowed_methods/2, accept_content/2,
         delete_resource/2, user/1, put_user/2, put_user/3]).
-export([variances/2]).

-import(rabbit_misc, [pget/2, pget/3]).

-include_lib("rabbitmq_management_agent/include/rabbit_mgmt_records.hrl").
-include_lib("rabbit_common/include/rabbit.hrl").

%%--------------------------------------------------------------------

init(_, _, _) -> {upgrade, protocol, cowboy_rest}.

rest_init(Req, _Config) ->
    {ok, rabbit_mgmt_cors:set_headers(Req, ?MODULE), #context{}}.

variances(Req, Context) ->
    {[<<"accept-encoding">>, <<"origin">>], Req, Context}.

content_types_provided(ReqData, Context) ->
   {rabbit_mgmt_util:responder_map(to_json), ReqData, Context}.

content_types_accepted(ReqData, Context) ->
    {[{'*', accept_content}], ReqData, Context}.

allowed_methods(ReqData, Context) ->
    {[<<"HEAD">>, <<"GET">>, <<"PUT">>, <<"DELETE">>, <<"OPTIONS">>], ReqData, Context}.

resource_exists(ReqData, Context) ->
    {case user(ReqData) of
         {ok, _}    -> true;
         {error, _} -> false
     end, ReqData, Context}.

to_json(ReqData, Context) ->
    {ok, User} = user(ReqData),
    rabbit_mgmt_util:reply(rabbit_mgmt_format:internal_user(User),
                           ReqData, Context).

accept_content(ReqData0, Context = #context{user = #user{username = ActingUser}}) ->
    Username = rabbit_mgmt_util:id(user, ReqData0),
    rabbit_mgmt_util:with_decode(
      [], ReqData0, Context,
      fun(_, User, ReqData) ->
              put_user(User#{name => Username}, ActingUser),
              {true, ReqData, Context}
      end).

delete_resource(ReqData, Context = #context{user = #user{username = ActingUser}}) ->
    User = rabbit_mgmt_util:id(user, ReqData),
    rabbit_auth_backend_internal:delete_user(User, ActingUser),
    {true, ReqData, Context}.

is_authorized(ReqData, Context) ->
    rabbit_mgmt_util:is_authorized_admin(ReqData, Context).

%%--------------------------------------------------------------------

user(ReqData) ->
    rabbit_auth_backend_internal:lookup_user(rabbit_mgmt_util:id(user, ReqData)).

put_user(User, ActingUser) -> put_user(User, undefined, ActingUser).

put_user(User, Version, ActingUser) ->
    Username        = maps:get(name, User),
    HasPassword     = maps:is_key(password, User),
    HasPasswordHash = maps:is_key(password_hash, User),
    Password        = maps:get(password, User, undefined),
    PasswordHash    = maps:get(password_hash, User, undefined),

    Tags            = case {maps:get(tags, User, undefined), maps:get(administrator, User, undefined)} of
                          {undefined, undefined} ->
                              throw({error, tags_not_present});
                          {undefined, AdminS} ->
                              case rabbit_mgmt_util:parse_bool(AdminS) of
                                  true  -> [administrator];
                                  false -> []
                              end;
                          {TagsS, _} ->
                              [list_to_atom(string:strip(T)) ||
                                  T <- string:tokens(binary_to_list(TagsS), ",")]
                      end,

    UserExists      = case rabbit_auth_backend_internal:lookup_user(Username) of
                          %% expected
                          {error, not_found} -> false;
                          %% shouldn't normally happen but worth guarding
                          %% against
                          {error, _}         -> false;
                          _                  -> true
                      end,

    %% pre-configured, only applies to newly created users
    Permissions     = pget(permissions, User, undefined),

    PassedCredentialValidation =
        case {HasPassword, HasPasswordHash} of
            {true, false} ->
                rabbit_credential_validation:validate(Username, Password) =:= ok;
            {false, true} -> true;
            _             ->
                rabbit_credential_validation:validate(Username, Password) =:= ok
        end,

    case UserExists of
        true  ->
            case {HasPassword, HasPasswordHash} of
                {true, false} ->
                    update_user_password(PassedCredentialValidation, Username, Password, Tags, ActingUser);
                {false, true} ->
                    update_user_password_hash(Username, PasswordHash, Tags, User, Version, ActingUser);
                {true, true} ->
                    throw({error, both_password_and_password_hash_are_provided});
                %% clears password
                _ ->
                    rabbit_auth_backend_internal:clear_password(Username, ActingUser)
            end;
        false ->
            case {HasPassword, HasPasswordHash} of
                {true, false}  ->
<<<<<<< HEAD
                    create_user_with_password(PassedCredentialValidation, Username, Password, Tags, ActingUser);
                {false, true}  ->
                    create_user_with_password_hash(Username, PasswordHash, Tags, User, Version, ActingUser);
=======
                    create_user_with_password(PassedCredentialValidation, Username, Password, Tags, Permissions);
                {false, true}  ->
                    create_user_with_password_hash(Username, PasswordHash, Tags, User, Version, Permissions);
>>>>>>> 2c76914a
                {true, true}   ->
                    throw({error, both_password_and_password_hash_are_provided});
                {false, false} ->
                    %% this user won't be able to sign in using
                    %% a username/password pair but can be used for x509 certificate authentication,
                    %% with authn backends such as HTTP or LDAP and so on.
<<<<<<< HEAD
                    create_user_with_password(PassedCredentialValidation, Username, <<"">>, Tags, ActingUser)
=======
                    create_user_with_password(PassedCredentialValidation, Username, <<"">>, Tags, Permissions)
>>>>>>> 2c76914a
            end
    end.

update_user_password(_PassedCredentialValidation = true,  Username, Password, Tags, ActingUser) ->
    rabbit_auth_backend_internal:change_password(Username, Password, ActingUser),
    rabbit_auth_backend_internal:set_tags(Username, Tags, ActingUser);
update_user_password(_PassedCredentialValidation = false, _Username, _Password, _Tags, _ActingUser) ->
    %% we don't log here because
    %% rabbit_auth_backend_internal will do it
    throw({error, credential_validation_failed}).

update_user_password_hash(Username, PasswordHash, Tags, User, Version, ActingUser) ->
    %% when a hash this provided, credential validation
    %% is not applied
    HashingAlgorithm = hashing_algorithm(User, Version),

    Hash = rabbit_mgmt_util:b64decode_or_throw(PasswordHash),
    rabbit_auth_backend_internal:change_password_hash(
      Username, Hash, HashingAlgorithm),
    rabbit_auth_backend_internal:set_tags(Username, Tags, ActingUser).

<<<<<<< HEAD
create_user_with_password(_PassedCredentialValidation = true,  Username, Password, Tags, ActingUser) ->
    rabbit_auth_backend_internal:add_user(Username, Password, ActingUser),
    rabbit_auth_backend_internal:set_tags(Username, Tags, ActingUser);
create_user_with_password(_PassedCredentialValidation = false, _Username, _Password, _Tags, _ActingUser) ->
=======
create_user_with_password(_PassedCredentialValidation = true,  Username, Password, Tags, undefined) ->
    rabbit_auth_backend_internal:add_user(Username, Password),
    rabbit_auth_backend_internal:set_tags(Username, Tags);
create_user_with_password(_PassedCredentialValidation = true,  Username, Password, Tags, PreconfiguredPermissions) ->
    rabbit_auth_backend_internal:add_user(Username, Password),
    rabbit_auth_backend_internal:set_tags(Username, Tags),
    preconfigure_permissions(Username, PreconfiguredPermissions);
create_user_with_password(_PassedCredentialValidation = false, _Username, _Password, _Tags, _) ->
>>>>>>> 2c76914a
    %% we don't log here because
    %% rabbit_auth_backend_internal will do it
    throw({error, credential_validation_failed}).

<<<<<<< HEAD
create_user_with_password_hash(Username, PasswordHash, Tags, User, Version, ActingUser) ->
=======
create_user_with_password_hash(Username, PasswordHash, Tags, User, Version, PreconfiguredPermissions) ->
>>>>>>> 2c76914a
    %% when a hash this provided, credential validation
    %% is not applied
    HashingAlgorithm = hashing_algorithm(User, Version),
    Hash             = rabbit_mgmt_util:b64decode_or_throw(PasswordHash),

    %% first we create a user with dummy credentials and no
    %% validation applied, then we update password hash
    TmpPassword = rabbit_guid:binary(rabbit_guid:gen_secure(), "tmp"),
    rabbit_auth_backend_internal:add_user_sans_validation(Username, TmpPassword, ActingUser),

    rabbit_auth_backend_internal:change_password_hash(
      Username, Hash, HashingAlgorithm),
<<<<<<< HEAD
    rabbit_auth_backend_internal:set_tags(Username, Tags, ActingUser).
=======
    rabbit_auth_backend_internal:set_tags(Username, Tags),
    preconfigure_permissions(Username, PreconfiguredPermissions).

preconfigure_permissions(_Username, undefined) ->
    ok;
preconfigure_permissions(_Username, []) ->
    ok;
preconfigure_permissions(Username, {struct, Structs}) ->
    %% {struct,[{<<"vhost42">>,
    %%          {struct,[{<<"configure">>,<<".*">>},
    %%                   {<<"write">>,<<".*">>},
    %%                   {<<"read">>,<<".*">>}]}},
    %%          {<<"vhost43">>,
    %%          {struct,[{<<"configure">>,<<".*">>},
    %%                   {<<"write">>,<<".*">>},
    %%                   {<<"read">>,<<".*">>}]}}]}
    [rabbit_auth_backend_internal:set_permissions(Username, VHost,
                                                  pget(<<"configure">>, M),
                                                  pget(<<"write">>,     M),
                                                  pget(<<"read">>,      M)) || {VHost, {struct, M}} <- Structs],
    ok.
>>>>>>> 2c76914a

hashing_algorithm(User, Version) ->
    case maps:get(hashing_algorithm, User, undefined) of
        undefined ->
            case Version of
                %% 3.6.1 and later versions are supposed to have
                %% the algorithm exported and thus not need a default
                <<"3.6.0">>          -> rabbit_password_hashing_sha256;
                <<"3.5.", _/binary>> -> rabbit_password_hashing_md5;
                <<"3.4.", _/binary>> -> rabbit_password_hashing_md5;
                <<"3.3.", _/binary>> -> rabbit_password_hashing_md5;
                <<"3.2.", _/binary>> -> rabbit_password_hashing_md5;
                <<"3.1.", _/binary>> -> rabbit_password_hashing_md5;
                <<"3.0.", _/binary>> -> rabbit_password_hashing_md5;
                _                    -> rabbit_password:hashing_mod()
            end;
        Alg       -> binary_to_atom(Alg, utf8)
    end.<|MERGE_RESOLUTION|>--- conflicted
+++ resolved
@@ -21,8 +21,6 @@
          is_authorized/2, allowed_methods/2, accept_content/2,
          delete_resource/2, user/1, put_user/2, put_user/3]).
 -export([variances/2]).
-
--import(rabbit_misc, [pget/2, pget/3]).
 
 -include_lib("rabbitmq_management_agent/include/rabbit_mgmt_records.hrl").
 -include_lib("rabbit_common/include/rabbit.hrl").
@@ -111,7 +109,7 @@
                       end,
 
     %% pre-configured, only applies to newly created users
-    Permissions     = pget(permissions, User, undefined),
+    Permissions     = maps:get(permissions, User, undefined),
 
     PassedCredentialValidation =
         case {HasPassword, HasPasswordHash} of
@@ -138,26 +136,16 @@
         false ->
             case {HasPassword, HasPasswordHash} of
                 {true, false}  ->
-<<<<<<< HEAD
-                    create_user_with_password(PassedCredentialValidation, Username, Password, Tags, ActingUser);
+                    create_user_with_password(PassedCredentialValidation, Username, Password, Tags, Permissions, ActingUser);
                 {false, true}  ->
-                    create_user_with_password_hash(Username, PasswordHash, Tags, User, Version, ActingUser);
-=======
-                    create_user_with_password(PassedCredentialValidation, Username, Password, Tags, Permissions);
-                {false, true}  ->
-                    create_user_with_password_hash(Username, PasswordHash, Tags, User, Version, Permissions);
->>>>>>> 2c76914a
+                    create_user_with_password_hash(Username, PasswordHash, Tags, User, Version, Permissions, ActingUser);
                 {true, true}   ->
                     throw({error, both_password_and_password_hash_are_provided});
                 {false, false} ->
                     %% this user won't be able to sign in using
                     %% a username/password pair but can be used for x509 certificate authentication,
                     %% with authn backends such as HTTP or LDAP and so on.
-<<<<<<< HEAD
-                    create_user_with_password(PassedCredentialValidation, Username, <<"">>, Tags, ActingUser)
-=======
-                    create_user_with_password(PassedCredentialValidation, Username, <<"">>, Tags, Permissions)
->>>>>>> 2c76914a
+                    create_user_with_password(PassedCredentialValidation, Username, <<"">>, Tags, Permissions, ActingUser)
             end
     end.
 
@@ -179,30 +167,19 @@
       Username, Hash, HashingAlgorithm),
     rabbit_auth_backend_internal:set_tags(Username, Tags, ActingUser).
 
-<<<<<<< HEAD
-create_user_with_password(_PassedCredentialValidation = true,  Username, Password, Tags, ActingUser) ->
+create_user_with_password(_PassedCredentialValidation = true,  Username, Password, Tags, undefined, ActingUser) ->
     rabbit_auth_backend_internal:add_user(Username, Password, ActingUser),
     rabbit_auth_backend_internal:set_tags(Username, Tags, ActingUser);
-create_user_with_password(_PassedCredentialValidation = false, _Username, _Password, _Tags, _ActingUser) ->
-=======
-create_user_with_password(_PassedCredentialValidation = true,  Username, Password, Tags, undefined) ->
-    rabbit_auth_backend_internal:add_user(Username, Password),
-    rabbit_auth_backend_internal:set_tags(Username, Tags);
-create_user_with_password(_PassedCredentialValidation = true,  Username, Password, Tags, PreconfiguredPermissions) ->
-    rabbit_auth_backend_internal:add_user(Username, Password),
-    rabbit_auth_backend_internal:set_tags(Username, Tags),
-    preconfigure_permissions(Username, PreconfiguredPermissions);
-create_user_with_password(_PassedCredentialValidation = false, _Username, _Password, _Tags, _) ->
->>>>>>> 2c76914a
+create_user_with_password(_PassedCredentialValidation = true,  Username, Password, Tags, PreconfiguredPermissions, ActingUser) ->
+    rabbit_auth_backend_internal:add_user(Username, Password, ActingUser),
+    rabbit_auth_backend_internal:set_tags(Username, Tags, ActingUser),
+    preconfigure_permissions(Username, PreconfiguredPermissions, ActingUser);
+create_user_with_password(_PassedCredentialValidation = false, _Username, _Password, _Tags, _, _) ->
     %% we don't log here because
     %% rabbit_auth_backend_internal will do it
     throw({error, credential_validation_failed}).
 
-<<<<<<< HEAD
-create_user_with_password_hash(Username, PasswordHash, Tags, User, Version, ActingUser) ->
-=======
-create_user_with_password_hash(Username, PasswordHash, Tags, User, Version, PreconfiguredPermissions) ->
->>>>>>> 2c76914a
+create_user_with_password_hash(Username, PasswordHash, Tags, User, Version, PreconfiguredPermissions, ActingUser) ->
     %% when a hash this provided, credential validation
     %% is not applied
     HashingAlgorithm = hashing_algorithm(User, Version),
@@ -215,31 +192,21 @@
 
     rabbit_auth_backend_internal:change_password_hash(
       Username, Hash, HashingAlgorithm),
-<<<<<<< HEAD
-    rabbit_auth_backend_internal:set_tags(Username, Tags, ActingUser).
-=======
-    rabbit_auth_backend_internal:set_tags(Username, Tags),
-    preconfigure_permissions(Username, PreconfiguredPermissions).
-
-preconfigure_permissions(_Username, undefined) ->
+    rabbit_auth_backend_internal:set_tags(Username, Tags, ActingUser),
+    preconfigure_permissions(Username, PreconfiguredPermissions, ActingUser).
+
+preconfigure_permissions(_Username, undefined, _ActingUser) ->
     ok;
-preconfigure_permissions(_Username, []) ->
-    ok;
-preconfigure_permissions(Username, {struct, Structs}) ->
-    %% {struct,[{<<"vhost42">>,
-    %%          {struct,[{<<"configure">>,<<".*">>},
-    %%                   {<<"write">>,<<".*">>},
-    %%                   {<<"read">>,<<".*">>}]}},
-    %%          {<<"vhost43">>,
-    %%          {struct,[{<<"configure">>,<<".*">>},
-    %%                   {<<"write">>,<<".*">>},
-    %%                   {<<"read">>,<<".*">>}]}}]}
-    [rabbit_auth_backend_internal:set_permissions(Username, VHost,
-                                                  pget(<<"configure">>, M),
-                                                  pget(<<"write">>,     M),
-                                                  pget(<<"read">>,      M)) || {VHost, {struct, M}} <- Structs],
+preconfigure_permissions(Username, Map, ActingUser) when is_map(Map) ->
+    maps:map(fun(VHost, M) ->
+                     rabbit_auth_backend_internal:set_permissions(Username, VHost,
+                                                  maps:get(<<"configure">>, M),
+                                                  maps:get(<<"write">>,     M),
+                                                  maps:get(<<"read">>,      M),
+                                                  ActingUser)
+             end,
+             Map),
     ok.
->>>>>>> 2c76914a
 
 hashing_algorithm(User, Version) ->
     case maps:get(hashing_algorithm, User, undefined) of
