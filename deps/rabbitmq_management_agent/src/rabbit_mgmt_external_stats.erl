%%   The contents of this file are subject to the Mozilla Public License
%%   Version 1.1 (the "License"); you may not use this file except in
%%   compliance with the License. You may obtain a copy of the License at
%%   http://www.mozilla.org/MPL/
%%
%%   Software distributed under the License is distributed on an "AS IS"
%%   basis, WITHOUT WARRANTY OF ANY KIND, either express or implied. See the
%%   License for the specific language governing rights and limitations
%%   under the License.
%%
%%   The Original Code is RabbitMQ Management Console.
%%
%%   The Initial Developer of the Original Code is GoPivotal, Inc.
%%   Copyright (c) 2007-2016 Pivotal Software, Inc.  All rights reserved.
%%

-module(rabbit_mgmt_external_stats).

-behaviour(gen_server).

-export([start_link/0]).
-export([init/1, handle_call/3, handle_cast/2, handle_info/2, terminate/2,
         code_change/3]).

-export([list_registry_plugins/1]).

-import(rabbit_misc, [pget/2]).

-include_lib("rabbit_common/include/rabbit.hrl").

-define(REFRESH_RATIO, 5000).
<<<<<<< HEAD
-define(KEYS, [name, partitions, os_pid, fd_used, fd_total,
               sockets_used, sockets_total, mem_used, mem_limit, mem_alarm,
               disk_free_limit, disk_free, disk_free_alarm,
               proc_used, proc_total, rates_mode,
               uptime, run_queue, processors, exchange_types,
               auth_mechanisms, applications, contexts,
               log_files, db_dir, config_files, net_ticktime,
               enabled_plugins, persister_stats, gc_num, gc_bytes_reclaimed,
               context_switches]).
=======
-define(METRICS_KEYS, [fd_used, sockets_used, mem_used, disk_free, proc_used, gc_num,
                       gc_bytes_reclaimed, context_switches]).

-define(PERSISTER_KEYS, [persister_stats]).

-define(OTHER_KEYS, [name, partitions, os_pid, fd_total, sockets_total, mem_limit,
                     mem_alarm, disk_free_limit, disk_free_alarm, proc_total,
                     rates_mode, uptime, run_queue, processors, exchange_types,
                     auth_mechanisms, applications, contexts, log_file,
                     sasl_log_file, db_dir, config_files, net_ticktime, enabled_plugins]).
>>>>>>> 9ba8de12

%%--------------------------------------------------------------------

-record(state, {
    fd_total,
    fhc_stats,
    node_owners,
    last_ts
}).

%%--------------------------------------------------------------------

start_link() ->
    gen_server:start_link({local, ?MODULE}, ?MODULE, [], []).

%%--------------------------------------------------------------------

get_used_fd() ->
    case get_used_fd(os:type()) of
        Fd when is_number(Fd) ->
            Fd;
        _Other ->
            %% Defaults to 0 if data is not available
            0
    end.

get_used_fd({unix, linux}) ->
    case file:list_dir("/proc/" ++ os:getpid() ++ "/fd") of
        {ok, Files} -> length(Files);
        {error, _}  -> get_used_fd({unix, generic})
    end;

get_used_fd({unix, BSD})
  when BSD == openbsd; BSD == freebsd; BSD == netbsd ->
    Digit = fun (D) -> lists:member(D, "0123456789*") end,
    Output = os:cmd("fstat -p " ++ os:getpid()),
    try
        length(
          lists:filter(
            fun (Line) ->
                    lists:all(Digit, (lists:nth(4, string:tokens(Line, " "))))
            end, string:tokens(Output, "\n")))
    catch _:Error ->
            log_fd_error("Could not parse fstat output:~n~s~n~p~n",
                         [Output, {Error, erlang:get_stacktrace()}])
    end;

get_used_fd({unix, _}) ->
    Cmd = rabbit_misc:format(
            "lsof -d \"0-9999999\" -lna -p ~s || echo failed", [os:getpid()]),
    Res = os:cmd(Cmd),
    case string:right(Res, 7) of
        "failed\n" -> log_fd_error("Could not obtain lsof output~n", []);
        _          -> string:words(Res, $\n) - 1
    end;

%% handle.exe can be obtained from
%% http://technet.microsoft.com/en-us/sysinternals/bb896655.aspx

%% Output looks like:

%% Handle v3.42
%% Copyright (C) 1997-2008 Mark Russinovich
%% Sysinternals - www.sysinternals.com
%%
%% Handle type summary:
%%   ALPC Port       : 2
%%   Desktop         : 1
%%   Directory       : 1
%%   Event           : 108
%%   File            : 25
%%   IoCompletion    : 3
%%   Key             : 7
%%   KeyedEvent      : 1
%%   Mutant          : 1
%%   Process         : 3
%%   Process         : 38
%%   Thread          : 41
%%   Timer           : 3
%%   TpWorkerFactory : 2
%%   WindowStation   : 2
%% Total handles: 238

%% Note that the "File" number appears to include network sockets too; I assume
%% that's the number we care about. Note also that if you omit "-s" you will
%% see a list of file handles *without* network sockets. If you then add "-a"
%% you will see a list of handles of various types, including network sockets
%% shown as file handles to \Device\Afd.

get_used_fd({win32, _}) ->
    Handle = rabbit_misc:os_cmd(
               "handle.exe /accepteula -s -p " ++ os:getpid() ++ " 2> nul"),
    case Handle of
        [] -> log_fd_error("Could not find handle.exe, please install from "
                           "sysinternals~n", []);
        _  -> case find_files_line(string:tokens(Handle, "\r\n")) of
                  unknown ->
                      log_fd_error("Could not parse handle.exe output: ~p~n",
                                   [Handle]);
                  Any ->
                      Any
              end
    end.

find_files_line([]) ->
    unknown;
find_files_line(["  File " ++ Rest | _T]) ->
    [Files] = string:tokens(Rest, ": "),
    list_to_integer(Files);
find_files_line([_H | T]) ->
    find_files_line(T).

-define(SAFE_CALL(Fun, NoProcFailResult),
    try
        Fun
    catch exit:{noproc, _} -> NoProcFailResult
    end).

get_disk_free_limit() -> ?SAFE_CALL(rabbit_disk_monitor:get_disk_free_limit(),
                                    disk_free_monitoring_disabled).

get_disk_free() -> ?SAFE_CALL(rabbit_disk_monitor:get_disk_free(),
                              disk_free_monitoring_disabled).

log_fd_error(Fmt, Args) ->
    case get(logged_used_fd_error) of
        undefined -> rabbit_log:warning(Fmt, Args),
                     put(logged_used_fd_error, true);
        _         -> ok
    end.
%%--------------------------------------------------------------------

infos(Items, State) -> [{Item, i(Item, State)} || Item <- Items].

i(name,            _State) -> node();
i(partitions,      _State) -> rabbit_node_monitor:partitions();
i(fd_used,         _State) -> get_used_fd();
i(fd_total, #state{fd_total = FdTotal}) -> FdTotal;
i(sockets_used,    _State) ->
    proplists:get_value(sockets_used, file_handle_cache:info([sockets_used]));
i(sockets_total,   _State) ->
    proplists:get_value(sockets_limit, file_handle_cache:info([sockets_limit]));
i(os_pid,          _State) -> list_to_binary(os:getpid());
i(mem_used,        _State) -> erlang:memory(total);
i(mem_limit,       _State) -> vm_memory_monitor:get_memory_limit();
i(mem_alarm,       _State) -> resource_alarm_set(memory);
i(proc_used,       _State) -> erlang:system_info(process_count);
i(proc_total,      _State) -> erlang:system_info(process_limit);
i(run_queue,       _State) -> erlang:statistics(run_queue);
i(processors,      _State) -> erlang:system_info(logical_processors);
i(disk_free_limit, _State) -> get_disk_free_limit();
i(disk_free,       _State) -> get_disk_free();
i(disk_free_alarm, _State) -> resource_alarm_set(disk);
i(contexts,        _State) -> rabbit_web_dispatch_contexts();
i(uptime,          _State) -> {Total, _} = erlang:statistics(wall_clock),
                                Total;
i(rates_mode,      _State) -> rabbit_mgmt_db_handler:rates_mode();
i(exchange_types,  _State) -> list_registry_plugins(exchange);
i(log_files,       _State) -> [list_to_binary(F) || F <- rabbit:log_locations()];
i(db_dir,          _State) -> list_to_binary(rabbit_mnesia:dir());
i(config_files,    _State) -> [list_to_binary(F) || F <- rabbit:config_files()];
i(net_ticktime,    _State) -> net_kernel:get_net_ticktime();
i(persister_stats,  State) -> persister_stats(State);
i(enabled_plugins, _State) -> {ok, Dir} = application:get_env(
                                           rabbit, enabled_plugins_file),
                              rabbit_plugins:read_enabled(Dir);
i(auth_mechanisms, _State) ->
    {ok, Mechanisms} = application:get_env(rabbit, auth_mechanisms),
    list_registry_plugins(
      auth_mechanism,
      fun (N) -> lists:member(list_to_atom(binary_to_list(N)), Mechanisms) end);
i(applications,    _State) ->
    [format_application(A) ||
        A <- lists:keysort(1, rabbit_misc:which_applications())];
i(gc_num, _State) ->
    {GCs, _, _} = erlang:statistics(garbage_collection),
    GCs;
i(gc_bytes_reclaimed, _State) ->
    {_, Words, _} = erlang:statistics(garbage_collection),
    Words * erlang:system_info(wordsize);
i(context_switches, _State) ->
    {Sw, 0} = erlang:statistics(context_switches),
    Sw.

resource_alarm_set(Source) ->
    lists:member({{resource_limit, Source, node()},[]},
                 rabbit_alarm:get_alarms()).

list_registry_plugins(Type) ->
    list_registry_plugins(Type, fun(_) -> true end).

list_registry_plugins(Type, Fun) ->
    [registry_plugin_enabled(set_plugin_name(Name, Module), Fun) ||
        {Name, Module} <- rabbit_registry:lookup_all(Type)].

registry_plugin_enabled(Desc, Fun) ->
    Desc ++ [{enabled, Fun(proplists:get_value(name, Desc))}].

format_application({Application, Description, Version}) ->
    [{name, Application},
     {description, list_to_binary(Description)},
     {version, list_to_binary(Version)}].

set_plugin_name(Name, Module) ->
    [{name, list_to_binary(atom_to_list(Name))} |
     proplists:delete(name, Module:description())].

persister_stats(#state{fhc_stats = FHC}) ->
    [{flatten_key(K), V} || {{_Op, _Type} = K, V} <- FHC].

flatten_key({A, B}) ->
    list_to_atom(atom_to_list(A) ++ "_" ++ atom_to_list(B)).

cluster_links() ->
    {ok, Items} = net_kernel:nodes_info(),
    [Link || Item <- Items,
             Link <- [format_nodes_info(Item)], Link =/= undefined].

format_nodes_info({Node, Info}) ->
    Owner = proplists:get_value(owner, Info),
    case catch process_info(Owner, links) of
        {links, Links} ->
            case [Link || Link <- Links, is_port(Link)] of
                [Port] ->
                    {Node, Owner, format_nodes_info1(Port)};
                _ ->
                    undefined
            end;
        _ ->
            undefined
    end.

format_nodes_info1(Port) ->
    case {rabbit_net:socket_ends(Port, inbound),
          rabbit_net:getstat(Port, [recv_oct, send_oct])} of
        {{ok, {PeerAddr, PeerPort, SockAddr, SockPort}}, {ok, Stats}} ->
            [{peer_addr, maybe_ntoab(PeerAddr)},
             {peer_port, PeerPort},
             {sock_addr, maybe_ntoab(SockAddr)},
             {sock_port, SockPort},
             {recv_bytes, pget(recv_oct, Stats)},
             {send_bytes, pget(send_oct, Stats)}];
        _ ->
            []
    end.

maybe_ntoab(A) when is_tuple(A) -> list_to_binary(rabbit_misc:ntoab(A));
maybe_ntoab(H)                  -> H.

%%--------------------------------------------------------------------

%% This is slightly icky in that we introduce knowledge of
%% rabbit_web_dispatch, which is not a dependency. But the last thing I
%% want to do is create a rabbitmq_mochiweb_management_agent plugin.
rabbit_web_dispatch_contexts() ->
    [format_context(C) || C <- rabbit_web_dispatch_registry_list_all()].

%% For similar reasons we don't declare a dependency on
%% rabbitmq_mochiweb - so at startup there's no guarantee it will be
%% running. So we have to catch this noproc.
rabbit_web_dispatch_registry_list_all() ->
    case code:is_loaded(rabbit_web_dispatch_registry) of
        false -> [];
        _     -> try
                     M = rabbit_web_dispatch_registry, %% Fool xref
                     M:list_all()
                 catch exit:{noproc, _} ->
                         []
                 end
    end.

format_context({Path, Description, Rest}) ->
    [{description, list_to_binary(Description)},
     {path,        list_to_binary("/" ++ Path)} |
     format_mochiweb_option_list(Rest)].

format_mochiweb_option_list(C) ->
    [{K, format_mochiweb_option(K, V)} || {K, V} <- C].

format_mochiweb_option(ssl_opts, V) ->
    format_mochiweb_option_list(V);
format_mochiweb_option(_K, V) ->
    case io_lib:printable_list(V) of
        true  -> list_to_binary(V);
        false -> list_to_binary(rabbit_misc:format("~w", [V]))
    end.

%%--------------------------------------------------------------------

init([]) ->
    State = #state{fd_total    = file_handle_cache:ulimit(),
                   fhc_stats   = file_handle_cache_stats:get(),
                   node_owners = sets:new()},
    %% We can update stats straight away as they need to be available
    %% when the mgmt plugin starts a collector
    {ok, emit_update(State)}.

handle_call(_Req, _From, State) ->
    {reply, unknown_request, State}.

handle_cast(_C, State) ->
    {noreply, State}.

handle_info(emit_update, State) ->
    {noreply, emit_update(State)};

handle_info(_I, State) ->
    {noreply, State}.

terminate(_, _) -> ok.

code_change(_, State, _) -> {ok, State}.

%%--------------------------------------------------------------------

emit_update(State0) ->
    State = update_state(State0),
    MStats = infos(?METRICS_KEYS, State),
    [{persister_stats, PStats0}] = PStats = infos(?PERSISTER_KEYS, State),
    [{name, _Name} | OStats0] = OStats = infos(?OTHER_KEYS, State),
    rabbit_core_metrics:node_stats(persister_metrics, PStats0),
    rabbit_core_metrics:node_stats(coarse_metrics, MStats),
    rabbit_core_metrics:node_stats(node_metrics, OStats0),
    rabbit_event:notify(node_stats, PStats ++ MStats ++ OStats),
    erlang:send_after(?REFRESH_RATIO, self(), emit_update),
    emit_node_node_stats(State).

emit_node_node_stats(State = #state{node_owners = Owners}) ->
    Links = cluster_links(),
    NewOwners = sets:from_list([{Node, Owner} || {Node, Owner, _} <- Links]),
    Dead = sets:to_list(sets:subtract(Owners, NewOwners)),
    [rabbit_event:notify(
       node_node_deleted, [{route, Route}]) || {Node, _Owner} <- Dead,
                                                Route <- [{node(), Node},
                                                          {Node,   node()}]],
    [begin
         rabbit_core_metrics:node_node_stats({node(), Node}, Stats),
         rabbit_event:notify(
           node_node_stats, [{route, {node(), Node}} | Stats])
     end || {Node, _Owner, Stats} <- Links],
    State#state{node_owners = NewOwners}.

update_state(State0) ->
    %% Store raw data, the average operation time is calculated during querying
    %% from the accumulated total
    FHC = file_handle_cache_stats:get(),
    State0#state{fhc_stats = FHC}.<|MERGE_RESOLUTION|>--- conflicted
+++ resolved
@@ -29,17 +29,6 @@
 -include_lib("rabbit_common/include/rabbit.hrl").
 
 -define(REFRESH_RATIO, 5000).
-<<<<<<< HEAD
--define(KEYS, [name, partitions, os_pid, fd_used, fd_total,
-               sockets_used, sockets_total, mem_used, mem_limit, mem_alarm,
-               disk_free_limit, disk_free, disk_free_alarm,
-               proc_used, proc_total, rates_mode,
-               uptime, run_queue, processors, exchange_types,
-               auth_mechanisms, applications, contexts,
-               log_files, db_dir, config_files, net_ticktime,
-               enabled_plugins, persister_stats, gc_num, gc_bytes_reclaimed,
-               context_switches]).
-=======
 -define(METRICS_KEYS, [fd_used, sockets_used, mem_used, disk_free, proc_used, gc_num,
                        gc_bytes_reclaimed, context_switches]).
 
@@ -50,7 +39,6 @@
                      rates_mode, uptime, run_queue, processors, exchange_types,
                      auth_mechanisms, applications, contexts, log_file,
                      sasl_log_file, db_dir, config_files, net_ticktime, enabled_plugins]).
->>>>>>> 9ba8de12
 
 %%--------------------------------------------------------------------
 
