--- conflicted
+++ resolved
@@ -4,15 +4,11 @@
   {modules, []},
   {registered, []},
   {mod, {rabbit_stomp, []}},
-<<<<<<< HEAD
-  {env, [{tcp_listeners, [61613]},
-         {ssl_listeners, []},
-=======
   {env, [{default_user, [{login, "guest"},
                          {passcode, "guest"},
                          implicit_connect]},
          {tcp_listeners, [61613]},
->>>>>>> a6674fab
+         {ssl_listeners, []},
          {tcp_listen_options, [binary,
                                {packet,    raw},
                                {reuseaddr, true},
