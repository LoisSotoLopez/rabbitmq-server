--- conflicted
+++ resolved
@@ -57,19 +57,6 @@
             ParseState = rabbit_stomp_frame:initial_state(),
             try
                 mainloop(
-<<<<<<< HEAD
-                   register_memory_alarm(
-                     #reader_state{socket      = Sock,
-                                   parse_state = ParseState,
-                                   processor   = ProcessorPid,
-                                   state       = running,
-                                   iterations  = 0}), 0),
-                log(info, "closing STOMP connection ~p (~s)~n",
-                    [self(), ConnStr])
-            catch
-                Ex -> log(error, "closing STOMP connection ~p (~s):~n~p~n",
-                          [self(), ConnStr, Ex])
-=======
                   control_throttle(
                     register_memory_alarm(
                       #reader_state{socket          = Sock,
@@ -77,8 +64,12 @@
                                     processor       = ProcessorPid,
                                     state           = running,
                                     iterations      = 0,
-                                    conserve_memory = false})), 0)
->>>>>>> ccfbf4c6
+                                    conserve_memory = false})), 0),
+                log(info, "closing STOMP connection ~p (~s)~n",
+                    [self(), ConnStr])
+            catch
+                Ex -> log(error, "closing STOMP connection ~p (~s):~n~p~n",
+                          [self(), ConnStr, Ex])
             after
                 rabbit_stomp_processor:flush_and_die(ProcessorPid)
             end,
