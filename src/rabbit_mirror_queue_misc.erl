--- conflicted
+++ resolved
@@ -150,7 +150,6 @@
               end
       end).
 
-<<<<<<< HEAD
 start_child(Name, MirrorNode, Q) ->
     case rabbit_mirror_queue_slave_sup:start_child(MirrorNode, [Q]) of
         {ok, undefined} ->
@@ -172,15 +171,6 @@
             Other
     end.
 
-if_mirrored_queue(Queue, Fun) ->
-    rabbit_amqqueue:with(
-      Queue, fun (#amqqueue { arguments = Args } = Q) ->
-                     case rabbit_misc:table_lookup(Args, <<"x-ha-policy">>) of
-                         undefined -> ok;
-                         _         -> Fun(Q)
-                     end
-             end).
-=======
 if_mirrored_queue(QName, Fun) ->
     rabbit_amqqueue:with(QName, fun (Q) ->
                                         case is_mirrored(Q) of
@@ -188,7 +178,6 @@
                                             true  -> Fun(Q)
                                         end
                                 end).
->>>>>>> 33bc4368
 
 report_deaths(_MirrorPid, _IsMaster, _QueueName, []) ->
     ok;
