--- conflicted
+++ resolved
@@ -80,20 +80,16 @@
             max_length,
             %% max length in bytes, if configured
             max_bytes,
-<<<<<<< HEAD
+            %% when policies change, this version helps queue
+            %% determine what previously scheduled/set up state to ignore,
+            %% e.g. message expiration messages from previously set up timers
+            %% that may or may not be still valid
             args_policy_version,
             %% used to discard outdated/superseded policy updates,
             %% e.g. when policies are applied concurrently. See
             %% https://github.com/rabbitmq/rabbitmq-server/issues/803 for one
             %% example.
             mirroring_policy_version = 0,
-=======
-            %% when policies change, this version helps queue
-            %% determine what previously scheduled/set up state to ignore,
-            %% e.g. message expiration messages from previously set up timers
-            %% that may or may not be still valid
-            args_policy_version,
->>>>>>> 4edec096
             %% running | flow | idle
             status
            }).
