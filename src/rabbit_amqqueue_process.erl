%% The contents of this file are subject to the Mozilla Public License
%% Version 1.1 (the "License"); you may not use this file except in
%% compliance with the License. You may obtain a copy of the License
%% at http://www.mozilla.org/MPL/
%%
%% Software distributed under the License is distributed on an "AS IS"
%% basis, WITHOUT WARRANTY OF ANY KIND, either express or implied. See
%% the License for the specific language governing rights and
%% limitations under the License.
%%
%% The Original Code is RabbitMQ.
%%
%% The Initial Developer of the Original Code is VMware, Inc.
%% Copyright (c) 2007-2012 VMware, Inc.  All rights reserved.
%%

-module(rabbit_amqqueue_process).
-include("rabbit.hrl").
-include("rabbit_framing.hrl").

-behaviour(gen_server2).

-define(UNSENT_MESSAGE_LIMIT,          200).
-define(SYNC_INTERVAL,                 25). %% milliseconds
-define(RAM_DURATION_UPDATE_INTERVAL,  5000).

-export([start_link/1, info_keys/0]).

-export([init_with_backing_queue_state/7]).

-export([init/1, terminate/2, code_change/3, handle_call/3, handle_cast/2,
         handle_info/2, handle_pre_hibernate/1, prioritise_call/3,
         prioritise_cast/2, prioritise_info/2, format_message_queue/2]).

%% Queue's state
-record(q, {q,
            exclusive_consumer,
            has_had_consumers,
            backing_queue,
            backing_queue_state,
            active_consumers,
            expires,
            sync_timer_ref,
            rate_timer_ref,
            expiry_timer_ref,
            stats_timer,
            msg_id_to_channel,
            ttl,
            ttl_timer_ref,
            ttl_timer_expiry,
            senders,
            publish_seqno,
            unconfirmed,
            delayed_stop,
            queue_monitors,
            dlx,
            dlx_routing_key
           }).

-record(consumer, {tag, ack_required}).

%% These are held in our process dictionary
-record(cr, {ch_pid,
             monitor_ref,
             acktags,
             consumer_count,
             blocked_consumers,
             limiter,
             is_limit_active,
             unsent_message_count}).

%%----------------------------------------------------------------------------

-ifdef(use_specs).

-spec(start_link/1 ::
        (rabbit_types:amqqueue()) -> rabbit_types:ok_pid_or_error()).
-spec(info_keys/0 :: () -> rabbit_types:info_keys()).
-spec(init_with_backing_queue_state/7 ::
        (rabbit_types:amqqueue(), atom(), tuple(), any(),
         [rabbit_types:delivery()], pmon:pmon(), dict()) -> #q{}).

-endif.

%%----------------------------------------------------------------------------

-define(STATISTICS_KEYS,
        [pid,
         policy,
         exclusive_consumer_pid,
         exclusive_consumer_tag,
         messages_ready,
         messages_unacknowledged,
         messages,
         consumers,
         active_consumers,
         memory,
         slave_pids,
         synchronised_slave_pids,
         backing_queue_status
        ]).

-define(CREATION_EVENT_KEYS,
        [pid,
         name,
         durable,
         auto_delete,
         arguments,
         owner_pid
        ]).

-define(INFO_KEYS,
        ?CREATION_EVENT_KEYS ++ ?STATISTICS_KEYS -- [pid]).

%%----------------------------------------------------------------------------

start_link(Q) -> gen_server2:start_link(?MODULE, Q, []).

info_keys() -> ?INFO_KEYS.

%%----------------------------------------------------------------------------

init(Q) ->
    process_flag(trap_exit, true),

    State = #q{q                   = Q#amqqueue{pid = self()},
               exclusive_consumer  = none,
               has_had_consumers   = false,
               backing_queue       = backing_queue_module(Q),
               backing_queue_state = undefined,
               active_consumers    = queue:new(),
               expires             = undefined,
               sync_timer_ref      = undefined,
               rate_timer_ref      = undefined,
               expiry_timer_ref    = undefined,
               ttl                 = undefined,
               senders             = pmon:new(),
               dlx                 = undefined,
               dlx_routing_key     = undefined,
               publish_seqno       = 1,
               unconfirmed         = dtree:empty(),
               delayed_stop        = undefined,
               queue_monitors      = pmon:new(),
               msg_id_to_channel   = gb_trees:empty()},
    {ok, rabbit_event:init_stats_timer(State, #q.stats_timer), hibernate,
     {backoff, ?HIBERNATE_AFTER_MIN, ?HIBERNATE_AFTER_MIN, ?DESIRED_HIBERNATE}}.

init_with_backing_queue_state(Q = #amqqueue{exclusive_owner = Owner}, BQ, BQS,
                              RateTRef, Deliveries, Senders, MTC) ->
    case Owner of
        none -> ok;
        _    -> erlang:monitor(process, Owner)
    end,
    State = #q{q                   = Q,
               exclusive_consumer  = none,
               has_had_consumers   = false,
               backing_queue       = BQ,
               backing_queue_state = BQS,
               active_consumers    = queue:new(),
               expires             = undefined,
               sync_timer_ref      = undefined,
               rate_timer_ref      = RateTRef,
               expiry_timer_ref    = undefined,
               ttl                 = undefined,
               senders             = Senders,
               publish_seqno       = 1,
               unconfirmed         = dtree:empty(),
               delayed_stop        = undefined,
               queue_monitors      = pmon:new(),
               msg_id_to_channel   = MTC},
    State1 = process_args(rabbit_event:init_stats_timer(State, #q.stats_timer)),
    lists:foldl(fun (Delivery, StateN) ->
                        deliver_or_enqueue(Delivery, true, StateN)
                end, State1, Deliveries).

terminate(shutdown = R,      State = #q{backing_queue = BQ}) ->
    terminate_shutdown(fun (BQS) -> BQ:terminate(R, BQS) end, State);
terminate({shutdown, _} = R, State = #q{backing_queue = BQ}) ->
    terminate_shutdown(fun (BQS) -> BQ:terminate(R, BQS) end, State);
terminate(Reason,            State = #q{q             = #amqqueue{name = QName},
                                        backing_queue = BQ}) ->
    terminate_shutdown(
      fun (BQS) ->
              BQS1 = BQ:delete_and_terminate(Reason, BQS),
              %% don't care if the internal delete doesn't return 'ok'.
              rabbit_amqqueue:internal_delete(QName, self()),
              BQS1
      end, State).

code_change(_OldVsn, State, _Extra) ->
    {ok, State}.

%%----------------------------------------------------------------------------

declare(Recover, From, State = #q{q                   = Q,
                                  backing_queue       = BQ,
                                  backing_queue_state = undefined}) ->
    case rabbit_amqqueue:internal_declare(Q, Recover) of
        not_found ->
            {stop, normal, not_found, State};
        Q1 ->
            case matches(Recover, Q, Q1) of
                true ->
                    gen_server2:reply(From, {new, Q}),
                    ok = file_handle_cache:register_callback(
                           rabbit_amqqueue, set_maximum_since_use, [self()]),
                    ok = rabbit_memory_monitor:register(
                           self(), {rabbit_amqqueue,
                                    set_ram_duration_target, [self()]}),
                    BQS = bq_init(BQ, Q, Recover),
                    State1 = process_args(State#q{backing_queue_state = BQS}),
                    rabbit_event:notify(queue_created,
                                        infos(?CREATION_EVENT_KEYS, State1)),
                    rabbit_event:if_enabled(State1, #q.stats_timer,
                                            fun() -> emit_stats(State1) end),
                    noreply(State1);
                false ->
                    {stop, normal, {existing, Q1}, State}
            end
     end.

matches(true, Q, Q) -> true;
matches(true, _Q, _Q1) -> false;
matches(false, Q1, Q2) ->
    %% i.e. not policy
    Q1#amqqueue.name =:= Q2#amqqueue.name andalso
    Q1#amqqueue.durable =:= Q2#amqqueue.durable andalso
    Q1#amqqueue.auto_delete =:= Q2#amqqueue.auto_delete andalso
    Q1#amqqueue.exclusive_owner =:= Q2#amqqueue.exclusive_owner andalso
    Q1#amqqueue.arguments =:= Q2#amqqueue.arguments andalso
    Q1#amqqueue.pid =:= Q2#amqqueue.pid andalso
    Q1#amqqueue.slave_pids =:= Q2#amqqueue.slave_pids.

bq_init(BQ, Q, Recover) ->
    Self = self(),
    BQ:init(Q, Recover,
            fun (Mod, Fun) ->
                    rabbit_amqqueue:run_backing_queue(Self, Mod, Fun)
            end).

process_args(State = #q{q = #amqqueue{arguments = Arguments}}) ->
    lists:foldl(
      fun({Arg, Fun}, State1) ->
              case rabbit_misc:table_lookup(Arguments, Arg) of
                  {_Type, Val} -> Fun(Val, State1);
                  undefined    -> State1
              end
      end, State,
      [{<<"x-expires">>,                 fun init_expires/2},
       {<<"x-message-ttl">>,             fun init_ttl/2},
       {<<"x-dead-letter-exchange">>,    fun init_dlx/2},
       {<<"x-dead-letter-routing-key">>, fun init_dlx_routing_key/2}]).

init_expires(Expires, State) -> ensure_expiry_timer(State#q{expires = Expires}).

init_ttl(TTL, State) -> drop_expired_messages(State#q{ttl = TTL}).

init_dlx(DLX, State = #q{q = #amqqueue{name = QName}}) ->
    State#q{dlx = rabbit_misc:r(QName, exchange, DLX)}.

init_dlx_routing_key(RoutingKey, State) ->
    State#q{dlx_routing_key = RoutingKey}.

terminate_shutdown(Fun, State) ->
    State1 = #q{backing_queue_state = BQS} =
        stop_sync_timer(stop_rate_timer(State)),
    case BQS of
        undefined -> State1;
        _         -> ok = rabbit_memory_monitor:deregister(self()),
                     [emit_consumer_deleted(Ch, CTag)
                      || {Ch, CTag, _} <- consumers(State1)],
                     State1#q{backing_queue_state = Fun(BQS)}
    end.

reply(Reply, NewState) ->
    assert_invariant(NewState),
    {NewState1, Timeout} = next_state(NewState),
    {reply, Reply, NewState1, Timeout}.

noreply(NewState) ->
    assert_invariant(NewState),
    {NewState1, Timeout} = next_state(NewState),
    {noreply, NewState1, Timeout}.

next_state(State = #q{backing_queue = BQ, backing_queue_state = BQS}) ->
    {MsgIds, BQS1} = BQ:drain_confirmed(BQS),
    State1 = ensure_stats_timer(
               ensure_rate_timer(
                 confirm_messages(MsgIds, State#q{
                                            backing_queue_state = BQS1}))),
    case BQ:needs_timeout(BQS1) of
        false -> {stop_sync_timer(State1),   hibernate     };
        idle  -> {stop_sync_timer(State1),   ?SYNC_INTERVAL};
        timed -> {ensure_sync_timer(State1), 0             }
    end.

backing_queue_module(Q) ->
    case rabbit_mirror_queue_misc:is_mirrored(Q) of
        false -> {ok, BQM} = application:get_env(backing_queue_module),
                 BQM;
        true  -> rabbit_mirror_queue_master
    end.

ensure_sync_timer(State = #q{sync_timer_ref = undefined}) ->
    TRef = erlang:send_after(?SYNC_INTERVAL, self(), sync_timeout),
    State#q{sync_timer_ref = TRef};
ensure_sync_timer(State) ->
    State.

stop_sync_timer(State = #q{sync_timer_ref = undefined}) ->
    State;
stop_sync_timer(State = #q{sync_timer_ref = TRef}) ->
    erlang:cancel_timer(TRef),
    State#q{sync_timer_ref = undefined}.

ensure_rate_timer(State = #q{rate_timer_ref = undefined}) ->
    TRef = erlang:send_after(
             ?RAM_DURATION_UPDATE_INTERVAL, self(), update_ram_duration),
    State#q{rate_timer_ref = TRef};
ensure_rate_timer(State = #q{rate_timer_ref = just_measured}) ->
    State#q{rate_timer_ref = undefined};
ensure_rate_timer(State) ->
    State.

stop_rate_timer(State = #q{rate_timer_ref = undefined}) ->
    State;
stop_rate_timer(State = #q{rate_timer_ref = just_measured}) ->
    State#q{rate_timer_ref = undefined};
stop_rate_timer(State = #q{rate_timer_ref = TRef}) ->
    erlang:cancel_timer(TRef),
    State#q{rate_timer_ref = undefined}.

stop_expiry_timer(State = #q{expiry_timer_ref = undefined}) ->
    State;
stop_expiry_timer(State = #q{expiry_timer_ref = TRef}) ->
    erlang:cancel_timer(TRef),
    State#q{expiry_timer_ref = undefined}.

%% We wish to expire only when there are no consumers *and* the expiry
%% hasn't been refreshed (by queue.declare or basic.get) for the
%% configured period.
ensure_expiry_timer(State = #q{expires = undefined}) ->
    State;
ensure_expiry_timer(State = #q{expires = Expires}) ->
    case is_unused(State) of
        true  -> NewState = stop_expiry_timer(State),
                 TRef = erlang:send_after(Expires, self(), maybe_expire),
                 NewState#q{expiry_timer_ref = TRef};
        false -> State
    end.

ensure_stats_timer(State) ->
    rabbit_event:ensure_stats_timer(State, #q.stats_timer, emit_stats).

assert_invariant(#q{active_consumers = AC,
                    backing_queue = BQ, backing_queue_state = BQS}) ->
    true = (queue:is_empty(AC) orelse BQ:is_empty(BQS)).

lookup_ch(ChPid) ->
    case get({ch, ChPid}) of
        undefined -> not_found;
        C         -> C
    end.

ch_record(ChPid) ->
    Key = {ch, ChPid},
    case get(Key) of
        undefined -> MonitorRef = erlang:monitor(process, ChPid),
                     C = #cr{ch_pid               = ChPid,
                             monitor_ref          = MonitorRef,
                             acktags              = sets:new(),
                             consumer_count       = 0,
                             blocked_consumers    = queue:new(),
                             is_limit_active      = false,
                             limiter              = rabbit_limiter:make_token(),
                             unsent_message_count = 0},
                     put(Key, C),
                     C;
        C = #cr{} -> C
    end.

update_ch_record(C = #cr{consumer_count       = ConsumerCount,
                         acktags              = ChAckTags,
                         unsent_message_count = UnsentMessageCount}) ->
    case {sets:size(ChAckTags), ConsumerCount, UnsentMessageCount} of
        {0, 0, 0} -> ok = erase_ch_record(C);
        _         -> ok = store_ch_record(C)
    end,
    C.

store_ch_record(C = #cr{ch_pid = ChPid}) ->
    put({ch, ChPid}, C),
    ok.

erase_ch_record(#cr{ch_pid      = ChPid,
                    limiter     = Limiter,
                    monitor_ref = MonitorRef}) ->
    ok = rabbit_limiter:unregister(Limiter, self()),
    erlang:demonitor(MonitorRef),
    erase({ch, ChPid}),
    ok.

update_consumer_count(C = #cr{consumer_count = 0, limiter = Limiter}, +1) ->
    ok = rabbit_limiter:register(Limiter, self()),
    update_ch_record(C#cr{consumer_count = 1});
update_consumer_count(C = #cr{consumer_count = 1, limiter = Limiter}, -1) ->
    ok = rabbit_limiter:unregister(Limiter, self()),
    update_ch_record(C#cr{consumer_count = 0,
                          limiter = rabbit_limiter:make_token()});
update_consumer_count(C = #cr{consumer_count = Count}, Delta) ->
    update_ch_record(C#cr{consumer_count = Count + Delta}).

all_ch_record() -> [C || {{ch, _}, C} <- get()].

block_consumer(C = #cr{blocked_consumers = Blocked}, QEntry) ->
    update_ch_record(C#cr{blocked_consumers = queue:in(QEntry, Blocked)}).

is_ch_blocked(#cr{unsent_message_count = Count, is_limit_active = Limited}) ->
    Limited orelse Count >= ?UNSENT_MESSAGE_LIMIT.

ch_record_state_transition(OldCR, NewCR) ->
    case {is_ch_blocked(OldCR), is_ch_blocked(NewCR)} of
        {true, false} -> unblock;
        {false, true} -> block;
        {_, _}        -> ok
    end.

deliver_msgs_to_consumers(_DeliverFun, true, State) ->
    {true, State};
deliver_msgs_to_consumers(DeliverFun, false,
                          State = #q{active_consumers = ActiveConsumers}) ->
    case queue:out(ActiveConsumers) of
        {empty, _} ->
            {false, State};
        {{value, QEntry}, Tail} ->
            {Stop, State1} = deliver_msg_to_consumer(
                               DeliverFun, QEntry,
                               State#q{active_consumers = Tail}),
            deliver_msgs_to_consumers(DeliverFun, Stop, State1)
    end.

deliver_msg_to_consumer(DeliverFun, E = {ChPid, Consumer}, State) ->
    C = ch_record(ChPid),
    case is_ch_blocked(C) of
        true  -> block_consumer(C, E),
                 {false, State};
        false -> case rabbit_limiter:can_send(C#cr.limiter, self(),
                                              Consumer#consumer.ack_required) of
                     false -> block_consumer(C#cr{is_limit_active = true}, E),
                              {false, State};
                     true  -> AC1 = queue:in(E, State#q.active_consumers),
                              deliver_msg_to_consumer(
                                DeliverFun, Consumer, C,
                                State#q{active_consumers = AC1})
                 end
    end.

deliver_msg_to_consumer(DeliverFun,
                        #consumer{tag          = ConsumerTag,
                                  ack_required = AckRequired},
                        C = #cr{ch_pid               = ChPid,
                                acktags              = ChAckTags,
                                unsent_message_count = Count},
                        State = #q{q = #amqqueue{name = QName}}) ->
    {{Message, IsDelivered, AckTag}, Stop, State1} =
        DeliverFun(AckRequired, State),
    rabbit_channel:deliver(ChPid, ConsumerTag, AckRequired,
                           {QName, self(), AckTag, IsDelivered, Message}),
    ChAckTags1 = case AckRequired of
                     true  -> sets:add_element(AckTag, ChAckTags);
                     false -> ChAckTags
                 end,
    update_ch_record(C#cr{acktags              = ChAckTags1,
                          unsent_message_count = Count + 1}),
    {Stop, State1}.

deliver_from_queue_deliver(AckRequired, State) ->
    {{Message, IsDelivered, AckTag, Remaining}, State1} =
        fetch(AckRequired, State),
    {{Message, IsDelivered, AckTag}, 0 == Remaining, State1}.

confirm_messages([], State) ->
    State;
confirm_messages(MsgIds, State = #q{msg_id_to_channel = MTC}) ->
    {CMs, MTC1} =
        lists:foldl(
          fun(MsgId, {CMs, MTC0}) ->
                  case gb_trees:lookup(MsgId, MTC0) of
                      {value, {SenderPid, MsgSeqNo}} ->
                          {rabbit_misc:gb_trees_cons(SenderPid,
                                                     MsgSeqNo, CMs),
                           gb_trees:delete(MsgId, MTC0)};
                      none ->
                          {CMs, MTC0}
                  end
          end, {gb_trees:empty(), MTC}, MsgIds),
    rabbit_misc:gb_trees_foreach(fun rabbit_misc:confirm_to_sender/2, CMs),
    State#q{msg_id_to_channel = MTC1}.

send_or_record_confirm(#delivery{msg_seq_no = undefined}, State) ->
    {never, State};
send_or_record_confirm(#delivery{sender     = SenderPid,
                                 msg_seq_no = MsgSeqNo,
                                 message    = #basic_message {
                                   is_persistent = true,
                                   id            = MsgId}},
                       State = #q{q                 = #amqqueue{durable = true},
                                  msg_id_to_channel = MTC}) ->
    MTC1 = gb_trees:insert(MsgId, {SenderPid, MsgSeqNo}, MTC),
    {eventually, State#q{msg_id_to_channel = MTC1}};
send_or_record_confirm(#delivery{sender     = SenderPid,
                                 msg_seq_no = MsgSeqNo}, State) ->
    rabbit_misc:confirm_to_sender(SenderPid, [MsgSeqNo]),
    {immediately, State}.

run_message_queue(State) ->
    State1 = #q{backing_queue = BQ, backing_queue_state = BQS} =
        drop_expired_messages(State),
    {_IsEmpty1, State2} = deliver_msgs_to_consumers(
                            fun deliver_from_queue_deliver/2,
                            BQ:is_empty(BQS), State1),
    State2.

attempt_delivery(#delivery{sender = SenderPid, message = Message}, Props,
                 State = #q{backing_queue = BQ, backing_queue_state = BQS}) ->
    case BQ:is_duplicate(Message, BQS) of
        {false, BQS1} ->
            deliver_msgs_to_consumers(
              fun (AckRequired, State1 = #q{backing_queue_state = BQS2}) ->
                      {AckTag, BQS3} = BQ:publish_delivered(
                                         AckRequired, Message, Props,
                                         SenderPid, BQS2),
                      {{Message, Props#message_properties.delivered, AckTag},
                       true, State1#q{backing_queue_state = BQS3}}
              end, false, State#q{backing_queue_state = BQS1});
        {published, BQS1} ->
            {true,  State#q{backing_queue_state = BQS1}};
        {discarded, BQS1} ->
            {false, State#q{backing_queue_state = BQS1}}
    end.

deliver_or_enqueue(Delivery = #delivery{message = Message, sender = SenderPid},
                   Delivered, State) ->
    {Confirm, State1} = send_or_record_confirm(Delivery, State),
    Props = message_properties(Confirm, Delivered, State),
    case attempt_delivery(Delivery, Props, State1) of
        {true, State2} ->
            State2;
<<<<<<< HEAD
        %% The next one is an optimisation
        %% TODO: optimise the Confirm =/= never case too
        {false, State2 = #q{ttl = 0, dlx = undefined,
                            backing_queue = BQ, backing_queue_state = BQS}}
          when Confirm == never ->
=======
        %% the next one is an optimisations
        {false, State2 = #q{ttl = 0, dlx = undefined}} ->
            %% fake an 'eventual' confirm from BQ; noop if not needed
            State3 = #q{backing_queue = BQ, backing_queue_state = BQS} =
                confirm_messages([Message#basic_message.id], State2),
>>>>>>> c9f1b667
            BQS1 = BQ:discard(Message, SenderPid, BQS),
            State3#q{backing_queue_state = BQS1};
        {false, State2 = #q{backing_queue = BQ, backing_queue_state = BQS}} ->
            BQS1 = BQ:publish(Message, Props, SenderPid, BQS),
            ensure_ttl_timer(Props#message_properties.expiry,
                             State2#q{backing_queue_state = BQS1})
    end.

requeue_and_run(AckTags, State = #q{backing_queue       = BQ,
                                    backing_queue_state = BQS}) ->
    {_MsgIds, BQS1} = BQ:requeue(AckTags, BQS),
    run_message_queue(State#q{backing_queue_state = BQS1}).

fetch(AckRequired, State = #q{backing_queue       = BQ,
                              backing_queue_state = BQS}) ->
    {Result, BQS1} = BQ:fetch(AckRequired, BQS),
    {Result, State#q{backing_queue_state = BQS1}}.

remove_consumer(ChPid, ConsumerTag, Queue) ->
    queue:filter(fun ({CP, #consumer{tag = CTag}}) ->
                         (CP /= ChPid) or (CTag /= ConsumerTag)
                 end, Queue).

remove_consumers(ChPid, Queue) ->
    queue:filter(fun ({CP, #consumer{tag = CTag}}) when CP =:= ChPid ->
                         emit_consumer_deleted(ChPid, CTag),
                         false;
                     (_) ->
                         true
                 end, Queue).

possibly_unblock(State, ChPid, Update) ->
    case lookup_ch(ChPid) of
        not_found ->
            State;
        C ->
            C1 = Update(C),
            case ch_record_state_transition(C, C1) of
                ok      ->  update_ch_record(C1),
                            State;
                unblock -> #cr{blocked_consumers = Consumers} = C1,
                           update_ch_record(
                             C1#cr{blocked_consumers = queue:new()}),
                           AC1 = queue:join(State#q.active_consumers,
                                            Consumers),
                           run_message_queue(State#q{active_consumers = AC1})
            end
    end.

should_auto_delete(#q{q = #amqqueue{auto_delete = false}}) -> false;
should_auto_delete(#q{has_had_consumers = false}) -> false;
should_auto_delete(State) -> is_unused(State).

handle_ch_down(DownPid, State = #q{exclusive_consumer = Holder,
                                   senders            = Senders}) ->
    Senders1 = case pmon:is_monitored(DownPid, Senders) of
                   false -> Senders;
                   true  -> credit_flow:peer_down(DownPid),
                            pmon:demonitor(DownPid, Senders)
               end,
    case lookup_ch(DownPid) of
        not_found ->
            {ok, State#q{senders = Senders1}};
        C = #cr{ch_pid            = ChPid,
                acktags           = ChAckTags,
                blocked_consumers = Blocked} ->
            _ = remove_consumers(ChPid, Blocked), %% for stats emission
            ok = erase_ch_record(C),
            State1 = State#q{
                       exclusive_consumer = case Holder of
                                                {ChPid, _} -> none;
                                                Other      -> Other
                                            end,
                       active_consumers = remove_consumers(
                                            ChPid, State#q.active_consumers),
                       senders          = Senders1},
            case should_auto_delete(State1) of
                true  -> {stop, State1};
                false -> {ok, requeue_and_run(sets:to_list(ChAckTags),
                                              ensure_expiry_timer(State1))}
            end
    end.

check_exclusive_access({_ChPid, _ConsumerTag}, _ExclusiveConsume, _State) ->
    in_use;
check_exclusive_access(none, false, _State) ->
    ok;
check_exclusive_access(none, true, State) ->
    case is_unused(State) of
        true  -> ok;
        false -> in_use
    end.

consumer_count() -> consumer_count(fun (_) -> false end).

active_consumer_count() -> consumer_count(fun is_ch_blocked/1).

consumer_count(Exclude) ->
    lists:sum([Count || C = #cr{consumer_count = Count} <- all_ch_record(),
                        not Exclude(C)]).

is_unused(_State) -> consumer_count() == 0.

maybe_send_reply(_ChPid, undefined) -> ok;
maybe_send_reply(ChPid, Msg) -> ok = rabbit_channel:send_command(ChPid, Msg).

qname(#q{q = #amqqueue{name = QName}}) -> QName.

backing_queue_timeout(State = #q{backing_queue       = BQ,
                                 backing_queue_state = BQS}) ->
    State#q{backing_queue_state = BQ:timeout(BQS)}.

subtract_acks(ChPid, AckTags, State, Fun) ->
    case lookup_ch(ChPid) of
        not_found ->
            State;
        C = #cr{acktags = ChAckTags} ->
            update_ch_record(C#cr{acktags = lists:foldl(fun sets:del_element/2,
                                                        ChAckTags, AckTags)}),
            Fun(State)
    end.

message_properties(Confirm, Delivered, #q{ttl = TTL}) ->
    #message_properties{expiry           = calculate_msg_expiry(TTL),
                        needs_confirming = Confirm == eventually,
                        delivered        = Delivered}.

calculate_msg_expiry(undefined) -> undefined;
calculate_msg_expiry(TTL)       -> now_micros() + (TTL * 1000).

drop_expired_messages(State = #q{ttl = undefined}) ->
    State;
drop_expired_messages(State = #q{backing_queue_state = BQS,
                                 backing_queue       = BQ }) ->
    Now = now_micros(),
    DLXFun = dead_letter_fun(expired, State),
    ExpirePred = fun (#message_properties{expiry = Exp}) -> Now >= Exp end,
    {Props, BQS1} =
        case DLXFun of
            undefined ->
                {Next, undefined, BQS2} = BQ:dropwhile(ExpirePred, false, BQS),
                {Next, BQS2};
            _  ->
                {Next, Msgs,      BQS2} = BQ:dropwhile(ExpirePred, true,  BQS),
                DLXFun(Msgs),
                {Next, BQS2}
        end,
    ensure_ttl_timer(case Props of
                         undefined                          -> undefined;
                         #message_properties{expiry = Exp}  -> Exp
                     end, State#q{backing_queue_state = BQS1}).

ensure_ttl_timer(undefined, State) ->
    State;
ensure_ttl_timer(_Expiry, State = #q{ttl = undefined}) ->
    State;
ensure_ttl_timer(Expiry, State = #q{ttl_timer_ref = undefined}) ->
    After = (case Expiry - now_micros() of
                 V when V > 0 -> V + 999; %% always fire later
                 _            -> 0
             end) div 1000,
    TRef = erlang:send_after(After, self(), drop_expired),
    State#q{ttl_timer_ref = TRef, ttl_timer_expiry = Expiry};
ensure_ttl_timer(Expiry, State = #q{ttl_timer_ref    = TRef,
                                    ttl_timer_expiry = TExpiry})
  when Expiry + 1000 < TExpiry ->
    case erlang:cancel_timer(TRef) of
        false -> State;
        _     -> ensure_ttl_timer(Expiry, State#q{ttl_timer_ref = undefined})
    end;
ensure_ttl_timer(_Expiry, State) ->
    State.

ack_if_no_dlx(AckTags, State = #q{dlx                 = undefined,
                                  backing_queue       = BQ,
                                  backing_queue_state = BQS }) ->
    {_Guids, BQS1} = BQ:ack(AckTags, BQS),
    State#q{backing_queue_state = BQS1};
ack_if_no_dlx(_AckTags, State) ->
    State.

dead_letter_fun(_Reason, #q{dlx = undefined}) ->
    undefined;
dead_letter_fun(Reason, _State) ->
    fun(Msgs) -> gen_server2:cast(self(), {dead_letter, Msgs, Reason}) end.

dead_letter_publish(Msg, Reason, X, State = #q{publish_seqno = MsgSeqNo}) ->
    DLMsg = make_dead_letter_msg(Reason, Msg, State),
    Delivery = rabbit_basic:delivery(false, DLMsg, MsgSeqNo),
    {Queues, Cycles} = detect_dead_letter_cycles(
                         DLMsg, rabbit_exchange:route(X, Delivery)),
    lists:foreach(fun log_cycle_once/1, Cycles),
    QPids = rabbit_amqqueue:lookup(Queues),
    {_, DeliveredQPids} = rabbit_amqqueue:deliver(QPids, Delivery),
    DeliveredQPids.

handle_queue_down(QPid, Reason, State = #q{queue_monitors = QMons,
                                           unconfirmed    = UC}) ->
    case pmon:is_monitored(QPid, QMons) of
        false -> noreply(State);
        true  -> case rabbit_misc:is_abnormal_exit(Reason) of
                     true  -> {Lost, _UC1} = dtree:take_all(QPid, UC),
                              QNameS = rabbit_misc:rs(qname(State)),
                              rabbit_log:warning("DLQ ~p for ~s died with "
                                                 "~p unconfirmed messages~n",
                                                 [QPid, QNameS, length(Lost)]);
                     false -> ok
                 end,
                 {MsgSeqNoAckTags, UC1} = dtree:take(QPid, UC),
                 cleanup_after_confirm(
                   [AckTag || {_MsgSeqNo, AckTag} <- MsgSeqNoAckTags],
                   State#q{queue_monitors = pmon:erase(QPid, QMons),
                           unconfirmed    = UC1})
    end.

stop_later(Reason, State) ->
    stop_later(Reason, undefined, noreply, State).

stop_later(Reason, From, Reply, State = #q{unconfirmed = UC}) ->
    case {dtree:is_empty(UC), Reply} of
        {true, noreply} ->
            {stop, Reason, State};
        {true, _} ->
            {stop, Reason, Reply, State};
        {false, _} ->
            noreply(State#q{delayed_stop = {Reason, {From, Reply}}})
    end.

cleanup_after_confirm(AckTags, State = #q{delayed_stop        = DS,
                                          unconfirmed         = UC,
                                          backing_queue       = BQ,
                                          backing_queue_state = BQS}) ->
    {_Guids, BQS1} = BQ:ack(AckTags, BQS),
    State1 = State#q{backing_queue_state = BQS1},
    case dtree:is_empty(UC) andalso DS =/= undefined of
        true  -> case DS of
                     {_, {_, noreply}}  -> ok;
                     {_, {From, Reply}} -> gen_server2:reply(From, Reply)
                 end,
                 {Reason, _} = DS,
                 {stop, Reason, State1};
        false -> noreply(State1)
    end.

detect_dead_letter_cycles(#basic_message{content = Content}, Queues) ->
    #content{properties = #'P_basic'{headers = Headers}} =
        rabbit_binary_parser:ensure_content_decoded(Content),
    NoCycles = {Queues, []},
    case Headers of
        undefined ->
            NoCycles;
        _ ->
            case rabbit_misc:table_lookup(Headers, <<"x-death">>) of
                {array, DeathTables} ->
                    OldQueues = [rabbit_misc:table_lookup(D, <<"queue">>) ||
                                    {table, D} <- DeathTables],
                    OldQueues1 = [QName || {longstr, QName} <- OldQueues],
                    OldQueuesSet = ordsets:from_list(OldQueues1),
                    {Cycling, NotCycling} =
                        lists:partition(
                          fun(Queue) ->
                                  ordsets:is_element(Queue#resource.name,
                                                     OldQueuesSet)
                          end, Queues),
                    {NotCycling, [[QName | OldQueues1] ||
                                     #resource{name = QName} <- Cycling]};
                _ ->
                    NoCycles
            end
    end.

make_dead_letter_msg(Reason,
                     Msg = #basic_message{content       = Content,
                                          exchange_name = Exchange,
                                          routing_keys  = RoutingKeys},
                     State = #q{dlx = DLX, dlx_routing_key = DlxRoutingKey}) ->
    {DeathRoutingKeys, HeadersFun1} =
        case DlxRoutingKey of
            undefined -> {RoutingKeys, fun (H) -> H end};
            _         -> {[DlxRoutingKey],
                          fun (H) -> lists:keydelete(<<"CC">>, 1, H) end}
        end,
    ReasonBin = list_to_binary(atom_to_list(Reason)),
    #resource{name = QName} = qname(State),
    TimeSec = rabbit_misc:now_ms() div 1000,
    HeadersFun2 =
        fun (Headers) ->
                %% The first routing key is the one specified in the
                %% basic.publish; all others are CC or BCC keys.
                RKs  = [hd(RoutingKeys) | rabbit_basic:header_routes(Headers)],
                RKs1 = [{longstr, Key} || Key <- RKs],
                Info = [{<<"reason">>,       longstr,   ReasonBin},
                        {<<"queue">>,        longstr,   QName},
                        {<<"time">>,         timestamp, TimeSec},
                        {<<"exchange">>,     longstr,   Exchange#resource.name},
                        {<<"routing-keys">>, array,     RKs1}],
                HeadersFun1(rabbit_basic:append_table_header(<<"x-death">>,
                                                             Info, Headers))
        end,
    Content1 = rabbit_basic:map_headers(HeadersFun2, Content),
    Msg#basic_message{exchange_name = DLX, id = rabbit_guid:gen(),
                      routing_keys = DeathRoutingKeys, content = Content1}.

now_micros() -> timer:now_diff(now(), {0,0,0}).

infos(Items, State) -> [{Item, i(Item, State)} || Item <- Items].

i(name,        #q{q = #amqqueue{name        = Name}})       -> Name;
i(durable,     #q{q = #amqqueue{durable     = Durable}})    -> Durable;
i(auto_delete, #q{q = #amqqueue{auto_delete = AutoDelete}}) -> AutoDelete;
i(arguments,   #q{q = #amqqueue{arguments   = Arguments}})  -> Arguments;
i(pid, _) ->
    self();
i(owner_pid, #q{q = #amqqueue{exclusive_owner = none}}) ->
    '';
i(owner_pid, #q{q = #amqqueue{exclusive_owner = ExclusiveOwner}}) ->
    ExclusiveOwner;
i(policy,    #q{q = #amqqueue{name = Name}}) ->
    {ok, Q} = rabbit_amqqueue:lookup(Name),
    case rabbit_policy:name(Q) of
        none   -> '';
        Policy -> Policy
    end;
i(exclusive_consumer_pid, #q{exclusive_consumer = none}) ->
    '';
i(exclusive_consumer_pid, #q{exclusive_consumer = {ChPid, _ConsumerTag}}) ->
    ChPid;
i(exclusive_consumer_tag, #q{exclusive_consumer = none}) ->
    '';
i(exclusive_consumer_tag, #q{exclusive_consumer = {_ChPid, ConsumerTag}}) ->
    ConsumerTag;
i(messages_ready, #q{backing_queue_state = BQS, backing_queue = BQ}) ->
    BQ:len(BQS);
i(messages_unacknowledged, _) ->
    lists:sum([sets:size(C#cr.acktags) || C <- all_ch_record()]);
i(messages, State) ->
    lists:sum([i(Item, State) || Item <- [messages_ready,
                                          messages_unacknowledged]]);
i(consumers, _) ->
    consumer_count();
i(active_consumers, _) ->
    active_consumer_count();
i(memory, _) ->
    {memory, M} = process_info(self(), memory),
    M;
i(slave_pids, #q{q = #amqqueue{name = Name}}) ->
    {ok, Q = #amqqueue{slave_pids = SPids}} =
        rabbit_amqqueue:lookup(Name),
    case rabbit_mirror_queue_misc:is_mirrored(Q) of
        false -> '';
        true  -> SPids
    end;
i(synchronised_slave_pids, #q{q = #amqqueue{name = Name}}) ->
    {ok, Q = #amqqueue{sync_slave_pids = SSPids}} =
        rabbit_amqqueue:lookup(Name),
    case rabbit_mirror_queue_misc:is_mirrored(Q) of
        false -> '';
        true  -> SSPids
    end;
i(backing_queue_status, #q{backing_queue_state = BQS, backing_queue = BQ}) ->
    BQ:status(BQS);
i(Item, _) ->
    throw({bad_argument, Item}).

consumers(#q{active_consumers = ActiveConsumers}) ->
    lists:foldl(fun (C, Acc) -> consumers(C#cr.blocked_consumers, Acc) end,
                consumers(ActiveConsumers, []), all_ch_record()).

consumers(Consumers, Acc) ->
    rabbit_misc:queue_fold(
      fun ({ChPid, #consumer{tag = CTag, ack_required = AckRequired}}, Acc1) ->
              [{ChPid, CTag, AckRequired} | Acc1]
      end, Acc, Consumers).

emit_stats(State) ->
    emit_stats(State, []).

emit_stats(State, Extra) ->
    rabbit_event:notify(queue_stats, Extra ++ infos(?STATISTICS_KEYS, State)).

emit_consumer_created(ChPid, ConsumerTag, Exclusive, AckRequired) ->
    rabbit_event:notify(consumer_created,
                        [{consumer_tag, ConsumerTag},
                         {exclusive,    Exclusive},
                         {ack_required, AckRequired},
                         {channel,      ChPid},
                         {queue,        self()}]).

emit_consumer_deleted(ChPid, ConsumerTag) ->
    rabbit_event:notify(consumer_deleted,
                        [{consumer_tag, ConsumerTag},
                         {channel,      ChPid},
                         {queue,        self()}]).

%%----------------------------------------------------------------------------

prioritise_call(Msg, _From, _State) ->
    case Msg of
        info                                 -> 9;
        {info, _Items}                       -> 9;
        consumers                            -> 9;
        stat                                 -> 7;
        _                                    -> 0
    end.

prioritise_cast(Msg, _State) ->
    case Msg of
        delete_immediately                   -> 8;
        {set_ram_duration_target, _Duration} -> 8;
        {set_maximum_since_use, _Age}        -> 8;
        {run_backing_queue, _Mod, _Fun}      -> 6;
        _                                    -> 0
    end.

prioritise_info(Msg, #q{q = #amqqueue{exclusive_owner = DownPid}}) ->
    case Msg of
        {'DOWN', _, process, DownPid, _}     -> 8;
        update_ram_duration                  -> 8;
        maybe_expire                         -> 8;
        drop_expired                         -> 8;
        emit_stats                           -> 7;
        sync_timeout                         -> 6;
        _                                    -> 0
    end.

handle_call(_, _, State = #q{delayed_stop = DS}) when DS =/= undefined ->
    noreply(State);

handle_call({init, Recover}, From,
            State = #q{q = #amqqueue{exclusive_owner = none}}) ->
    declare(Recover, From, State);

handle_call({init, Recover}, From,
            State = #q{q = #amqqueue{exclusive_owner = Owner}}) ->
    case rabbit_misc:is_process_alive(Owner) of
        true  -> erlang:monitor(process, Owner),
                 declare(Recover, From, State);
        false -> #q{backing_queue = BQ, backing_queue_state = undefined,
                    q = #amqqueue{name = QName} = Q} = State,
                 gen_server2:reply(From, not_found),
                 case Recover of
                     true -> ok;
                     _    -> rabbit_log:warning(
                               "Queue ~p exclusive owner went away~n", [QName])
                 end,
                 BQS = bq_init(BQ, Q, Recover),
                 %% Rely on terminate to delete the queue.
                 {stop, normal, State#q{backing_queue_state = BQS}}
    end;

handle_call(info, _From, State) ->
    reply(infos(?INFO_KEYS, State), State);

handle_call({info, Items}, _From, State) ->
    try
        reply({ok, infos(Items, State)}, State)
    catch Error -> reply({error, Error}, State)
    end;

handle_call(consumers, _From, State) ->
    reply(consumers(State), State);

handle_call({deliver, Delivery, Delivered}, From, State) ->
    %% Synchronous, "mandatory" deliver mode.
    gen_server2:reply(From, ok),
    noreply(deliver_or_enqueue(Delivery, Delivered, State));

handle_call({notify_down, ChPid}, From, State) ->
    %% we want to do this synchronously, so that auto_deleted queues
    %% are no longer visible by the time we send a response to the
    %% client.  The queue is ultimately deleted in terminate/2; if we
    %% return stop with a reply, terminate/2 will be called by
    %% gen_server2 *before* the reply is sent.
    case handle_ch_down(ChPid, State) of
        {ok, State1}   -> reply(ok, State1);
        {stop, State1} -> stop_later(normal, From, ok, State1)
    end;

handle_call({basic_get, ChPid, NoAck}, _From,
            State = #q{q = #amqqueue{name = QName}}) ->
    AckRequired = not NoAck,
    State1 = ensure_expiry_timer(State),
    case fetch(AckRequired, drop_expired_messages(State1)) of
        {empty, State2} ->
            reply(empty, State2);
        {{Message, IsDelivered, AckTag, Remaining}, State2} ->
            State3 =
                case AckRequired of
                    true  -> C = #cr{acktags = ChAckTags} = ch_record(ChPid),
                             ChAckTags1 = sets:add_element(AckTag, ChAckTags),
                             update_ch_record(C#cr{acktags = ChAckTags1}),
                             State2;
                    false -> State2
                end,
            Msg = {QName, self(), AckTag, IsDelivered, Message},
            reply({ok, Remaining, Msg}, State3)
    end;

handle_call({basic_consume, NoAck, ChPid, Limiter,
             ConsumerTag, ExclusiveConsume, OkMsg},
            _From, State = #q{exclusive_consumer = ExistingHolder}) ->
    case check_exclusive_access(ExistingHolder, ExclusiveConsume,
                                State) of
        in_use ->
            reply({error, exclusive_consume_unavailable}, State);
        ok ->
            C = ch_record(ChPid),
            C1 = update_consumer_count(C#cr{limiter = Limiter}, +1),
            Consumer = #consumer{tag = ConsumerTag,
                                 ack_required = not NoAck},
            ExclusiveConsumer = if ExclusiveConsume -> {ChPid, ConsumerTag};
                                   true             -> ExistingHolder
                                end,
            State1 = State#q{has_had_consumers = true,
                             exclusive_consumer = ExclusiveConsumer},
            ok = maybe_send_reply(ChPid, OkMsg),
            E = {ChPid, Consumer},
            State2 =
                case is_ch_blocked(C1) of
                    true  -> block_consumer(C1, E),
                             State1;
                    false -> update_ch_record(C1),
                             AC1 = queue:in(E, State1#q.active_consumers),
                             run_message_queue(State1#q{active_consumers = AC1})
                end,
            emit_consumer_created(ChPid, ConsumerTag, ExclusiveConsume,
                                  not NoAck),
            reply(ok, State2)
    end;

handle_call({basic_cancel, ChPid, ConsumerTag, OkMsg}, From,
            State = #q{exclusive_consumer = Holder}) ->
    ok = maybe_send_reply(ChPid, OkMsg),
    case lookup_ch(ChPid) of
        not_found ->
            reply(ok, State);
        C = #cr{blocked_consumers = Blocked} ->
            emit_consumer_deleted(ChPid, ConsumerTag),
            Blocked1 = remove_consumer(ChPid, ConsumerTag, Blocked),
            update_consumer_count(C#cr{blocked_consumers = Blocked1}, -1),
            State1 = State#q{
                       exclusive_consumer = case Holder of
                                                {ChPid, ConsumerTag} -> none;
                                                _                    -> Holder
                                            end,
                       active_consumers   = remove_consumer(
                                              ChPid, ConsumerTag,
                                             State#q.active_consumers)},
            case should_auto_delete(State1) of
                false -> reply(ok, ensure_expiry_timer(State1));
                true  -> stop_later(normal, From, ok, State1)
            end
    end;

handle_call(stat, _From, State) ->
    State1 = #q{backing_queue = BQ, backing_queue_state = BQS} =
        drop_expired_messages(ensure_expiry_timer(State)),
    reply({ok, BQ:len(BQS), active_consumer_count()}, State1);

handle_call({delete, IfUnused, IfEmpty}, From,
            State = #q{backing_queue_state = BQS, backing_queue = BQ}) ->
    IsEmpty = BQ:is_empty(BQS),
    IsUnused = is_unused(State),
    if
        IfEmpty and not(IsEmpty)   -> reply({error, not_empty}, State);
        IfUnused and not(IsUnused) -> reply({error, in_use}, State);
        true                       -> stop_later(normal, From,
                                                 {ok, BQ:len(BQS)}, State)
    end;

handle_call(purge, _From, State = #q{backing_queue       = BQ,
                                     backing_queue_state = BQS}) ->
    {Count, BQS1} = BQ:purge(BQS),
    reply({ok, Count}, State#q{backing_queue_state = BQS1});

handle_call({requeue, AckTags, ChPid}, From, State) ->
    gen_server2:reply(From, ok),
    noreply(subtract_acks(
              ChPid, AckTags, State,
              fun (State1) -> requeue_and_run(AckTags, State1) end));

handle_call(start_mirroring, _From, State = #q{backing_queue       = BQ,
                                               backing_queue_state = BQS}) ->
    %% lookup again to get policy for init_with_existing_bq
    {ok, Q} = rabbit_amqqueue:lookup(qname(State)),
    true = BQ =/= rabbit_mirror_queue_master, %% assertion
    BQ1 = rabbit_mirror_queue_master,
    BQS1 = BQ1:init_with_existing_bq(Q, BQ, BQS),
    reply(ok, State#q{backing_queue       = BQ1,
                      backing_queue_state = BQS1});

handle_call(stop_mirroring, _From, State = #q{backing_queue       = BQ,
                                              backing_queue_state = BQS}) ->
    BQ = rabbit_mirror_queue_master, %% assertion
    {BQ1, BQS1} = BQ:stop_mirroring(BQS),
    reply(ok, State#q{backing_queue       = BQ1,
                      backing_queue_state = BQS1});

handle_call(force_event_refresh, _From,
            State = #q{exclusive_consumer = Exclusive}) ->
    rabbit_event:notify(queue_created, infos(?CREATION_EVENT_KEYS, State)),
    case Exclusive of
        none       -> [emit_consumer_created(Ch, CTag, false, AckRequired) ||
                          {Ch, CTag, AckRequired} <- consumers(State)];
        {Ch, CTag} -> [{Ch, CTag, AckRequired}] = consumers(State),
                      emit_consumer_created(Ch, CTag, true, AckRequired)
    end,
    reply(ok, State).

handle_cast({confirm, MsgSeqNos, QPid}, State = #q{unconfirmed = UC}) ->
    {MsgSeqNoAckTags, UC1} = dtree:take(MsgSeqNos, QPid, UC),
    State1 = case dtree:is_defined(QPid, UC1) of
                 false -> QMons = State#q.queue_monitors,
                          State#q{queue_monitors = pmon:demonitor(QPid, QMons)};
                 true  -> State
             end,
    cleanup_after_confirm([AckTag || {_MsgSeqNo, AckTag} <- MsgSeqNoAckTags],
                          State1#q{unconfirmed = UC1});

handle_cast(_, State = #q{delayed_stop = DS}) when DS =/= undefined ->
    noreply(State);

handle_cast({run_backing_queue, Mod, Fun},
            State = #q{backing_queue = BQ, backing_queue_state = BQS}) ->
    noreply(run_message_queue(
              State#q{backing_queue_state = BQ:invoke(Mod, Fun, BQS)}));

handle_cast({deliver, Delivery = #delivery{sender = Sender}, Delivered, Flow},
            State = #q{senders = Senders}) ->
    %% Asynchronous, non-"mandatory" deliver mode.
    Senders1 = case Flow of
                   flow   -> credit_flow:ack(Sender),
                             pmon:monitor(Sender, Senders);
                   noflow -> Senders
               end,
    State1 = State#q{senders = Senders1},
    noreply(deliver_or_enqueue(Delivery, Delivered, State1));

handle_cast({ack, AckTags, ChPid}, State) ->
    noreply(subtract_acks(
              ChPid, AckTags, State,
              fun (State1 = #q{backing_queue       = BQ,
                               backing_queue_state = BQS}) ->
                      {_Guids, BQS1} = BQ:ack(AckTags, BQS),
                      State1#q{backing_queue_state = BQS1}
              end));

handle_cast({reject, AckTags, Requeue, ChPid}, State) ->
    noreply(subtract_acks(
              ChPid, AckTags, State,
              case Requeue of
                  true  -> fun (State1) -> requeue_and_run(AckTags, State1) end;
                  false -> fun (State1 = #q{backing_queue       = BQ,
                                            backing_queue_state = BQS}) ->
                                   Fun =
                                       case dead_letter_fun(rejected, State1) of
                                           undefined -> undefined;
                                           F         -> fun(M, A) -> F([{M, A}])
                                                        end
                                       end,
                                   BQS1 = BQ:fold(Fun, BQS, AckTags),
                                   ack_if_no_dlx(
                                     AckTags,
                                     State1#q{backing_queue_state = BQS1})
                           end
              end));

handle_cast(delete_immediately, State) ->
    stop_later(normal, State);

handle_cast({unblock, ChPid}, State) ->
    noreply(
      possibly_unblock(State, ChPid,
                       fun (C) -> C#cr{is_limit_active = false} end));

handle_cast({notify_sent, ChPid, Credit}, State) ->
    noreply(
      possibly_unblock(State, ChPid,
                       fun (C = #cr{unsent_message_count = Count}) ->
                               C#cr{unsent_message_count = Count - Credit}
                       end));

handle_cast({limit, ChPid, Limiter}, State) ->
    noreply(
      possibly_unblock(
        State, ChPid,
        fun (C = #cr{consumer_count  = ConsumerCount,
                     limiter         = OldLimiter,
                     is_limit_active = OldLimited}) ->
                case (ConsumerCount =/= 0 andalso
                      not rabbit_limiter:is_enabled(OldLimiter)) of
                    true  -> ok = rabbit_limiter:register(Limiter, self());
                    false -> ok
                end,
                Limited = OldLimited andalso rabbit_limiter:is_enabled(Limiter),
                C#cr{limiter = Limiter, is_limit_active = Limited}
        end));

handle_cast({flush, ChPid}, State) ->
    ok = rabbit_channel:flushed(ChPid, self()),
    noreply(State);

handle_cast({set_ram_duration_target, Duration},
            State = #q{backing_queue = BQ, backing_queue_state = BQS}) ->
    BQS1 = BQ:set_ram_duration_target(Duration, BQS),
    noreply(State#q{backing_queue_state = BQS1});

handle_cast({set_maximum_since_use, Age}, State) ->
    ok = file_handle_cache:set_maximum_since_use(Age),
    noreply(State);

handle_cast({dead_letter, Msgs, Reason}, State = #q{dlx = XName}) ->
    case rabbit_exchange:lookup(XName) of
        {ok, X} ->
            noreply(lists:foldl(
                      fun({Msg, AckTag}, State1 = #q{publish_seqno  = SeqNo,
                                                     unconfirmed    = UC,
                                                     queue_monitors = QMon}) ->
                              QPids = dead_letter_publish(Msg, Reason, X,
                                                          State1),
                              UC1   = dtree:insert(SeqNo, QPids, AckTag, UC),
                              QMons = pmon:monitor_all(QPids, QMon),
                              State1#q{queue_monitors = QMons,
                                       publish_seqno  = SeqNo + 1,
                                       unconfirmed    = UC1}
                      end, State, Msgs));
        {error, not_found} ->
            cleanup_after_confirm([AckTag || {_, AckTag} <- Msgs], State)
    end;

handle_cast(wake_up, State) ->
    noreply(State).

%% We need to not ignore this as we need to remove outstanding
%% confirms due to queue death.
handle_info({'DOWN', _MonitorRef, process, DownPid, Reason},
            State = #q{delayed_stop = DS}) when DS =/= undefined ->
    handle_queue_down(DownPid, Reason, State);

handle_info(_, State = #q{delayed_stop = DS}) when DS =/= undefined ->
    noreply(State);

handle_info(maybe_expire, State) ->
    case is_unused(State) of
        true  -> stop_later(normal, State);
        false -> noreply(ensure_expiry_timer(State))
    end;

handle_info(drop_expired, State) ->
    noreply(drop_expired_messages(State#q{ttl_timer_ref = undefined}));

handle_info(emit_stats, State) ->
    %% Do not invoke noreply as it would see no timer and create a new one.
    emit_stats(State),
    State1 = rabbit_event:reset_stats_timer(State, #q.stats_timer),
    assert_invariant(State1),
    {noreply, State1, hibernate};

handle_info({'DOWN', _MonitorRef, process, DownPid, _Reason},
            State = #q{q = #amqqueue{exclusive_owner = DownPid}}) ->
    %% Exclusively owned queues must disappear with their owner.  In
    %% the case of clean shutdown we delete the queue synchronously in
    %% the reader - although not required by the spec this seems to
    %% match what people expect (see bug 21824). However we need this
    %% monitor-and-async- delete in case the connection goes away
    %% unexpectedly.
    stop_later(normal, State);

handle_info({'DOWN', _MonitorRef, process, DownPid, Reason}, State) ->
    case handle_ch_down(DownPid, State) of
        {ok, State1}   -> handle_queue_down(DownPid, Reason, State1);
        {stop, State1} -> stop_later(normal, State1)
    end;

handle_info(update_ram_duration, State = #q{backing_queue = BQ,
                                            backing_queue_state = BQS}) ->
    {RamDuration, BQS1} = BQ:ram_duration(BQS),
    DesiredDuration =
        rabbit_memory_monitor:report_ram_duration(self(), RamDuration),
    BQS2 = BQ:set_ram_duration_target(DesiredDuration, BQS1),
    noreply(State#q{rate_timer_ref = just_measured,
                    backing_queue_state = BQS2});

handle_info(sync_timeout, State) ->
    noreply(backing_queue_timeout(State#q{sync_timer_ref = undefined}));

handle_info(timeout, State) ->
    noreply(backing_queue_timeout(State));

handle_info({'EXIT', _Pid, Reason}, State) ->
    {stop, Reason, State};

handle_info({bump_credit, Msg}, State) ->
    credit_flow:handle_bump_msg(Msg),
    noreply(State);

handle_info(Info, State) ->
    {stop, {unhandled_info, Info}, State}.

handle_pre_hibernate(State = #q{backing_queue_state = undefined}) ->
    {hibernate, State};
handle_pre_hibernate(State = #q{backing_queue = BQ,
                                backing_queue_state = BQS}) ->
    {RamDuration, BQS1} = BQ:ram_duration(BQS),
    DesiredDuration =
        rabbit_memory_monitor:report_ram_duration(self(), RamDuration),
    BQS2 = BQ:set_ram_duration_target(DesiredDuration, BQS1),
    BQS3 = BQ:handle_pre_hibernate(BQS2),
    rabbit_event:if_enabled(
      State, #q.stats_timer,
      fun () -> emit_stats(State, [{idle_since, now()}]) end),
    State1 = rabbit_event:stop_stats_timer(State#q{backing_queue_state = BQS3},
                                           #q.stats_timer),
    {hibernate, stop_rate_timer(State1)}.

format_message_queue(Opt, MQ) -> rabbit_misc:format_message_queue(Opt, MQ).

log_cycle_once(Queues) ->
    Key = {queue_cycle, Queues},
    case get(Key) of
        true      -> ok;
        undefined -> rabbit_log:warning(
                       "Message dropped. Dead-letter queues cycle detected" ++
                       ": ~p~nThis cycle will NOT be reported again.~n",
                       [Queues]),
                     put(Key, true)
    end.<|MERGE_RESOLUTION|>--- conflicted
+++ resolved
@@ -546,19 +546,11 @@
     case attempt_delivery(Delivery, Props, State1) of
         {true, State2} ->
             State2;
-<<<<<<< HEAD
         %% The next one is an optimisation
-        %% TODO: optimise the Confirm =/= never case too
-        {false, State2 = #q{ttl = 0, dlx = undefined,
-                            backing_queue = BQ, backing_queue_state = BQS}}
-          when Confirm == never ->
-=======
-        %% the next one is an optimisations
         {false, State2 = #q{ttl = 0, dlx = undefined}} ->
             %% fake an 'eventual' confirm from BQ; noop if not needed
             State3 = #q{backing_queue = BQ, backing_queue_state = BQS} =
                 confirm_messages([Message#basic_message.id], State2),
->>>>>>> c9f1b667
             BQS1 = BQ:discard(Message, SenderPid, BQS),
             State3#q{backing_queue_state = BQS1};
         {false, State2 = #q{backing_queue = BQ, backing_queue_state = BQS}} ->
