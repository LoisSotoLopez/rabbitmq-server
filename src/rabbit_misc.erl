--- conflicted
+++ resolved
@@ -56,11 +56,8 @@
 -export([format_stderr/2]).
 -export([start_applications/1, stop_applications/1]).
 -export([unfold/2, ceil/1, queue_fold/3]).
-<<<<<<< HEAD
 -export([pid_to_string/1, string_to_pid/1]).
-=======
 -export([version_compare/2, version_compare/3]).
->>>>>>> 7f1813c0
 
 -import(mnesia).
 -import(lists).
@@ -507,7 +504,6 @@
         {{value, V}, Q1} -> queue_fold(Fun, Fun(V, Init), Q1)
     end.
 
-<<<<<<< HEAD
 %% This provides a string representation of a pid that is the same
 %% regardless of what node we are running on. The representation also
 %% permits easy identification of the pid's node.
@@ -565,7 +561,8 @@
         Error ->
             %% invalid regexp - shouldn't happen
             throw(Error)
-=======
+    end.
+
 version_compare(A, B, lte) ->
     case version_compare(A, B) of
         eq -> true;
@@ -597,5 +594,4 @@
                         version_compare(ATl1, BTl1);
        ANum < BNum   -> lt;
        ANum > BNum   -> gt
->>>>>>> 7f1813c0
     end.