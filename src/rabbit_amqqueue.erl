--- conflicted
+++ resolved
@@ -141,17 +141,10 @@
                     rabbit_types:connection_exit() |
                     fun ((boolean()) -> rabbit_types:ok_or_error('not_found') |
                                         rabbit_types:connection_exit())).
-<<<<<<< HEAD
 -spec(maybe_run_queue_via_backing_queue/3 ::
         (pid(), atom(), (fun ((A) -> {[rabbit_guid:guid()], A}))) -> 'ok').
 -spec(maybe_run_queue_via_backing_queue_async/3 ::
         (pid(), atom(), (fun ((A) -> {[rabbit_guid:guid()], A}))) -> 'ok').
-=======
--spec(maybe_run_queue_via_backing_queue/2 ::
-        (pid(), (fun ((A) -> {[rabbit_guid:guid()], A}))) -> 'ok').
--spec(maybe_run_queue_via_backing_queue_async/2 ::
-        (pid(), (fun ((A) -> {[rabbit_guid:guid()], A}))) -> 'ok').
->>>>>>> 245592bc
 -spec(sync_timeout/1 :: (pid()) -> 'ok').
 -spec(update_ram_duration/1 :: (pid()) -> 'ok').
 -spec(set_ram_duration_target/2 :: (pid(), number() | 'infinity') -> 'ok').
@@ -204,14 +197,9 @@
                                       auto_delete     = AutoDelete,
                                       arguments       = Args,
                                       exclusive_owner = Owner,
-<<<<<<< HEAD
                                       pid             = none,
                                       mirror_pids     = []}),
-    case gen_server2:call(Q#amqqueue.pid, {init, false}) of
-=======
-                                      pid = none}),
     case gen_server2:call(Q#amqqueue.pid, {init, false}, infinity) of
->>>>>>> 245592bc
         not_found -> rabbit_misc:not_found(QueueName);
         Q1        -> Q1
     end.
@@ -361,11 +349,7 @@
           end)).
 
 stat(#amqqueue{pid = QPid}) ->
-<<<<<<< HEAD
-    delegate_call(QPid, stat, infinity).
-=======
     delegate_call(QPid, stat).
->>>>>>> 245592bc
 
 emit_stats(#amqqueue{pid = QPid}) ->
     delegate_cast(QPid, emit_stats).
