%% The contents of this file are subject to the Mozilla Public License
%% Version 1.1 (the "License"); you may not use this file except in
%% compliance with the License. You may obtain a copy of the License
%% at http://www.mozilla.org/MPL/
%%
%% Software distributed under the License is distributed on an "AS IS"
%% basis, WITHOUT WARRANTY OF ANY KIND, either express or implied. See
%% the License for the specific language governing rights and
%% limitations under the License.
%%
%% The Original Code is RabbitMQ.
%%
%% The Initial Developer of the Original Code is GoPivotal, Inc.
%% Copyright (c) 2007-2017 Pivotal Software, Inc.  All rights reserved.
%%

-module(rabbit_amqqueue).

-export([warn_file_limit/0]).
-export([recover/1, stop/1, start/1, declare/6, declare/7,
         delete_immediately/1, delete_exclusive/2, delete/4, purge/1,
         forget_all_durable/1, delete_crashed/1, delete_crashed/2,
         delete_crashed_internal/2]).
-export([pseudo_queue/2, immutable/1]).
-export([lookup/1, not_found_or_absent/1, with/2, with/3, with_or_die/2,
         assert_equivalence/5,
         check_exclusive_access/2, with_exclusive_access_or_die/3,
         stat/1, deliver/2, requeue/3, ack/3, reject/4]).
-export([list/0, list/1, info_keys/0, info/1, info/2, info_all/1, info_all/2,
         emit_info_all/5, list_local/1, info_local/1,
	 emit_info_local/4, emit_info_down/4]).
-export([list_down/1, count/1, list_names/0, list_local_names/0]).
-export([force_event_refresh/1, notify_policy_changed/1]).
-export([consumers/1, consumers_all/1,  emit_consumers_all/4, consumer_info_keys/0]).
-export([basic_get/4, basic_consume/11, basic_cancel/5, notify_decorators/1]).
-export([notify_sent/2, notify_sent_queue_down/1, resume/2]).
-export([notify_down_all/2, notify_down_all/3, activate_limit_all/2, credit/5]).
-export([on_node_up/1, on_node_down/1]).
-export([update/2, store_queue/1, update_decorators/1, policy_changed/2]).
-export([update_mirroring/1, sync_mirrors/1, cancel_sync_mirrors/1, is_mirrored/1]).

-export([pid_of/1, pid_of/2]).

%% internal
-export([internal_declare/2, internal_delete/2, run_backing_queue/3,
         set_ram_duration_target/2, set_maximum_since_use/2,
	 emit_consumers_local/3]).

-include("rabbit.hrl").
-include_lib("stdlib/include/qlc.hrl").

-define(INTEGER_ARG_TYPES, [byte, short, signedint, long,
                            unsignedbyte, unsignedshort, unsignedint]).

-define(MORE_CONSUMER_CREDIT_AFTER, 50).

%%----------------------------------------------------------------------------

-export_type([name/0, qmsg/0, absent_reason/0]).

-type name() :: rabbit_types:r('queue').
-type qpids() :: [pid()].
-type qlen() :: rabbit_types:ok(non_neg_integer()).
-type qfun(A) :: fun ((rabbit_types:amqqueue()) -> A | no_return()).
-type qmsg() :: {name(), pid(), msg_id(), boolean(), rabbit_types:message()}.
-type msg_id() :: non_neg_integer().
-type ok_or_errors() ::
        'ok' | {'error', [{'error' | 'exit' | 'throw', any()}]}.
-type absent_reason() :: 'nodedown' | 'crashed'.
-type queue_or_absent() :: rabbit_types:amqqueue() |
                           {'absent', rabbit_types:amqqueue(),absent_reason()}.
-type not_found_or_absent() ::
        'not_found' | {'absent', rabbit_types:amqqueue(), absent_reason()}.
-spec recover(rabbit_types:vhost()) -> [rabbit_types:amqqueue()].
-spec stop(rabbit_types:vhost()) -> 'ok'.
-spec start([rabbit_types:amqqueue()]) -> 'ok'.
-spec declare
        (name(), boolean(), boolean(), rabbit_framing:amqp_table(),
         rabbit_types:maybe(pid()), rabbit_types:username()) ->
            {'new' | 'existing' | 'absent' | 'owner_died',
             rabbit_types:amqqueue()} |
            rabbit_types:channel_exit().
-spec declare
        (name(), boolean(), boolean(), rabbit_framing:amqp_table(),
         rabbit_types:maybe(pid()), rabbit_types:username(), node()) ->
            {'new' | 'existing' | 'owner_died', rabbit_types:amqqueue()} |
            {'absent', rabbit_types:amqqueue(), absent_reason()} |
            rabbit_types:channel_exit().
-spec internal_declare(rabbit_types:amqqueue(), boolean()) ->
          queue_or_absent() | rabbit_misc:thunk(queue_or_absent()).
-spec update
        (name(), fun((rabbit_types:amqqueue()) -> rabbit_types:amqqueue())) ->
            'not_found' | rabbit_types:amqqueue().
-spec lookup
        (name()) ->
            rabbit_types:ok(rabbit_types:amqqueue()) |
            rabbit_types:error('not_found');
        ([name()]) ->
            [rabbit_types:amqqueue()].
-spec not_found_or_absent(name()) -> not_found_or_absent().
-spec with(name(), qfun(A)) ->
          A | rabbit_types:error(not_found_or_absent()).
-spec with(name(), qfun(A), fun((not_found_or_absent()) -> B)) -> A | B.
-spec with_or_die(name(), qfun(A)) -> A | rabbit_types:channel_exit().
-spec assert_equivalence
        (rabbit_types:amqqueue(), boolean(), boolean(),
         rabbit_framing:amqp_table(), rabbit_types:maybe(pid())) ->
            'ok' | rabbit_types:channel_exit() | rabbit_types:connection_exit().
-spec check_exclusive_access(rabbit_types:amqqueue(), pid()) ->
          'ok' | rabbit_types:channel_exit().
-spec with_exclusive_access_or_die(name(), pid(), qfun(A)) ->
          A | rabbit_types:channel_exit().
-spec list() -> [rabbit_types:amqqueue()].
-spec list(rabbit_types:vhost()) -> [rabbit_types:amqqueue()].
-spec list_names() -> [rabbit_amqqueue:name()].
-spec list_down(rabbit_types:vhost()) -> [rabbit_types:amqqueue()].
-spec info_keys() -> rabbit_types:info_keys().
-spec info(rabbit_types:amqqueue()) -> rabbit_types:infos().
-spec info(rabbit_types:amqqueue(), rabbit_types:info_keys()) ->
          rabbit_types:infos().
-spec info_all(rabbit_types:vhost()) -> [rabbit_types:infos()].
-spec info_all(rabbit_types:vhost(), rabbit_types:info_keys()) ->
          [rabbit_types:infos()].
-spec force_event_refresh(reference()) -> 'ok'.
-spec notify_policy_changed(rabbit_types:amqqueue()) -> 'ok'.
-spec consumers(rabbit_types:amqqueue()) ->
          [{pid(), rabbit_types:ctag(), boolean(), non_neg_integer(),
            rabbit_framing:amqp_table()}].
-spec consumer_info_keys() -> rabbit_types:info_keys().
-spec consumers_all(rabbit_types:vhost()) ->
          [{name(), pid(), rabbit_types:ctag(), boolean(),
            non_neg_integer(), rabbit_framing:amqp_table()}].
-spec stat(rabbit_types:amqqueue()) ->
          {'ok', non_neg_integer(), non_neg_integer()}.
-spec delete_immediately(qpids()) -> 'ok'.
-spec delete_exclusive(qpids(), pid()) -> 'ok'.
-spec delete
        (rabbit_types:amqqueue(), 'false', 'false', rabbit_types:username()) ->
            qlen();
        (rabbit_types:amqqueue(), 'true' , 'false', rabbit_types:username()) ->
            qlen() | rabbit_types:error('in_use');
        (rabbit_types:amqqueue(), 'false', 'true', rabbit_types:username()) ->
            qlen() | rabbit_types:error('not_empty');
        (rabbit_types:amqqueue(), 'true' , 'true', rabbit_types:username()) ->
            qlen() |
            rabbit_types:error('in_use') |
            rabbit_types:error('not_empty').
-spec delete_crashed(rabbit_types:amqqueue()) -> 'ok'.
-spec delete_crashed_internal(rabbit_types:amqqueue(), rabbit_types:username()) -> 'ok'.
-spec purge(rabbit_types:amqqueue()) -> qlen().
-spec forget_all_durable(node()) -> 'ok'.
-spec deliver([rabbit_types:amqqueue()], rabbit_types:delivery()) ->
                        qpids().
-spec requeue(pid(), [msg_id()],  pid()) -> 'ok'.
-spec ack(pid(), [msg_id()], pid()) -> 'ok'.
-spec reject(pid(), [msg_id()], boolean(), pid()) -> 'ok'.
-spec notify_down_all(qpids(), pid()) -> ok_or_errors().
-spec notify_down_all(qpids(), pid(), non_neg_integer()) ->
          ok_or_errors().
-spec activate_limit_all(qpids(), pid()) -> ok_or_errors().
-spec basic_get(rabbit_types:amqqueue(), pid(), boolean(), pid()) ->
          {'ok', non_neg_integer(), qmsg()} | 'empty'.
-spec credit
        (rabbit_types:amqqueue(), pid(), rabbit_types:ctag(), non_neg_integer(),
         boolean()) ->
            'ok'.
-spec basic_consume
        (rabbit_types:amqqueue(), boolean(), pid(), pid(), boolean(),
         non_neg_integer(), rabbit_types:ctag(), boolean(),
         rabbit_framing:amqp_table(), any(), rabbit_types:username()) ->
            rabbit_types:ok_or_error('exclusive_consume_unavailable').
-spec basic_cancel
        (rabbit_types:amqqueue(), pid(), rabbit_types:ctag(), any(),
         rabbit_types:username()) -> 'ok'.
-spec notify_decorators(rabbit_types:amqqueue()) -> 'ok'.
-spec resume(pid(), pid()) -> 'ok'.
-spec internal_delete(name(), rabbit_types:username()) ->
          rabbit_types:ok_or_error('not_found') |
          rabbit_types:connection_exit() |
          fun (() ->
              rabbit_types:ok_or_error('not_found') |
              rabbit_types:connection_exit()).
-spec run_backing_queue
        (pid(), atom(), (fun ((atom(), A) -> {[rabbit_types:msg_id()], A}))) ->
            'ok'.
-spec set_ram_duration_target(pid(), number() | 'infinity') -> 'ok'.
-spec set_maximum_since_use(pid(), non_neg_integer()) -> 'ok'.
-spec on_node_up(node()) -> 'ok'.
-spec on_node_down(node()) -> 'ok'.
-spec pseudo_queue(name(), pid()) -> rabbit_types:amqqueue().
-spec immutable(rabbit_types:amqqueue()) -> rabbit_types:amqqueue().
-spec store_queue(rabbit_types:amqqueue()) -> 'ok'.
-spec update_decorators(name()) -> 'ok'.
-spec policy_changed(rabbit_types:amqqueue(), rabbit_types:amqqueue()) ->
          'ok'.
-spec update_mirroring(pid()) -> 'ok'.
-spec sync_mirrors(rabbit_types:amqqueue() | pid()) ->
          'ok' | rabbit_types:error('not_mirrored').
-spec cancel_sync_mirrors(rabbit_types:amqqueue() | pid()) ->
          'ok' | {'ok', 'not_syncing'}.
-spec is_mirrored(rabbit_types:amqqueue()) -> boolean().

-spec pid_of(rabbit_types:amqqueue()) ->
          {'ok', pid()} | rabbit_types:error('not_found').
-spec pid_of(rabbit_types:vhost(), rabbit_misc:resource_name()) ->
          {'ok', pid()} | rabbit_types:error('not_found').

%%----------------------------------------------------------------------------

-define(CONSUMER_INFO_KEYS,
        [queue_name, channel_pid, consumer_tag, ack_required, prefetch_count,
         arguments]).

<<<<<<< HEAD
warn_file_limit() ->
    DurableQueues = find_durable_queues(),
=======
recover() ->
    %% Clear out remnants of old incarnation, in case we restarted
    %% faster than other nodes handled DOWN messages from us.
    on_node_down(node()),
    DurableQueues = queues_to_recover(),

>>>>>>> 46eb2e54
    L = length(DurableQueues),

    %% if there are not enough file handles, the server might hang
    %% when trying to recover queues, warn the user:
    case file_handle_cache:get_limit() < L of
        true ->
            rabbit_log:warning(
              "Recovering ~p queues, available file handles: ~p. Please increase max open file handles limit to at least ~p!~n",
              [L, file_handle_cache:get_limit(), L]);
        false ->
            ok
    end.

recover(VHost) ->
    Queues = find_durable_queues(VHost),
    {ok, BQ} = application:get_env(rabbit, backing_queue_module),
    %% We rely on BQ:start/1 returning the recovery terms in the same
    %% order as the supplied queue names, so that we can zip them together
    %% for further processing in recover_durable_queues.
    {ok, OrderedRecoveryTerms} =
        BQ:start(VHost, [QName || #amqqueue{name = QName} <- Queues]),
    case rabbit_amqqueue_sup_sup:start_for_vhost(VHost) of
        {ok, _}         ->
            recover_durable_queues(lists:zip(Queues, OrderedRecoveryTerms));
        {error, Reason} ->
            rabbit_log:error("Failed to start queue supervisor for vhost '~s': ~s", [VHost, Reason]),
            throw({error, Reason})
    end.

stop(VHost) ->
    ok = rabbit_amqqueue_sup_sup:stop_for_vhost(VHost),
    {ok, BQ} = application:get_env(rabbit, backing_queue_module),
    ok = BQ:stop(VHost).

start(Qs) ->
    %% At this point all recovered queues and their bindings are
    %% visible to routing, so now it is safe for them to complete
    %% their initialisation (which may involve interacting with other
    %% queues).
    [Pid ! {self(), go} || #amqqueue{pid = Pid} <- Qs],
    ok.

<<<<<<< HEAD
find_durable_queues(VHost) ->
    Node = node(),
    mnesia:async_dirty(
      fun () ->
              qlc:e(qlc:q([Q || Q = #amqqueue{name = Name,
                                              vhost = VH,
                                              pid  = Pid}
                                    <- mnesia:table(rabbit_durable_queue),
                                VH =:= VHost,
                                node(Pid) == Node andalso
                                %% Terminations on node down will not remove the rabbit_queue
                                %% record if it is a mirrored queue (such info is now obtained from
                                %% the policy). Thus, we must check if the local pid is alive
                                %% - if the record is present - in order to restart.
                                (mnesia:read(rabbit_queue, Name, read) =:= []
                                orelse not erlang:is_process_alive(Pid))]))
      end).
=======
queues_to_recover() ->
    DurableQueues = find_durable_queues(),
    VHosts = rabbit_vhost:list(),

    {QueuesWithVhost, QueuesWithoutVhost} = lists:partition(
        fun(#amqqueue{name = #resource{virtual_host = VHost}}) ->
            lists:member(VHost, VHosts)
        end,
        DurableQueues),

    {LocalQueuesWithoutVhost, _RemoteQueuesWithoutVhost} = lists:partition(
        fun(#amqqueue{pid = QPid}) -> node(QPid) == node() end,
        QueuesWithoutVhost),

    {atomic, ok} =
        mnesia:sync_transaction(
            fun () ->
                [ internal_delete1(Name, false)
                  || #amqqueue{name = Name} <- LocalQueuesWithoutVhost ],
                ok
            end),

    QueuesWithVhost.
>>>>>>> 46eb2e54

find_durable_queues() ->
    Node = node(),
    mnesia:async_dirty(
      fun () ->
              qlc:e(qlc:q([Q || Q = #amqqueue{name = Name,
                                              pid  = Pid}
                                    <- mnesia:table(rabbit_durable_queue),
                                node(Pid) == Node andalso
                                %% Terminations on node down will not remove the rabbit_queue
                                %% record if it is a mirrored queue (such info is now obtained from
                                %% the policy). Thus, we must check if the local pid is alive
                                %% - if the record is present - in order to restart.
                                (mnesia:read(rabbit_queue, Name, read) =:= []
                                orelse not erlang:is_process_alive(Pid))]))
      end).

recover_durable_queues(QueuesAndRecoveryTerms) ->
    {Results, Failures} =
        gen_server2:mcall(
          [{rabbit_amqqueue_sup_sup:start_queue_process(node(), Q, recovery),
            {init, {self(), Terms}}} || {Q, Terms} <- QueuesAndRecoveryTerms]),
    [rabbit_log:error("Queue ~p failed to initialise: ~p~n",
                      [Pid, Error]) || {Pid, Error} <- Failures],
    [Q || {_, {new, Q}} <- Results].

declare(QueueName, Durable, AutoDelete, Args, Owner, ActingUser) ->
    declare(QueueName, Durable, AutoDelete, Args, Owner, ActingUser, node()).


%% The Node argument suggests where the queue (master if mirrored)
%% should be. Note that in some cases (e.g. with "nodes" policy in
%% effect) this might not be possible to satisfy.
declare(QueueName = #resource{virtual_host = VHost}, Durable, AutoDelete, Args,
        Owner, ActingUser, Node) ->
    ok = check_declare_arguments(QueueName, Args),
    Q = rabbit_queue_decorator:set(
          rabbit_policy:set(#amqqueue{name               = QueueName,
                                      durable            = Durable,
                                      auto_delete        = AutoDelete,
                                      arguments          = Args,
                                      exclusive_owner    = Owner,
                                      pid                = none,
                                      slave_pids         = [],
                                      sync_slave_pids    = [],
                                      recoverable_slaves = [],
                                      gm_pids            = [],
                                      state              = live,
                                      policy_version     = 0,
                                      slave_pids_pending_shutdown = [],
                                      vhost                       = VHost,
                                      options = #{user => ActingUser}})),

    Node1 = case rabbit_queue_master_location_misc:get_location(Q)  of
              {ok, Node0}  -> Node0;
              {error, _}   -> Node
            end,

    Node1 = rabbit_mirror_queue_misc:initial_queue_node(Q, Node1),
    gen_server2:call(
      rabbit_amqqueue_sup_sup:start_queue_process(Node1, Q, declare),
      {init, new}, infinity).

internal_declare(Q, true) ->
    rabbit_misc:execute_mnesia_tx_with_tail(
      fun () ->
              ok = store_queue(Q#amqqueue{state = live}),
              rabbit_misc:const(Q)
      end);
internal_declare(Q = #amqqueue{name = QueueName}, false) ->
    rabbit_misc:execute_mnesia_tx_with_tail(
      fun () ->
              case mnesia:wread({rabbit_queue, QueueName}) of
                  [] ->
                      case not_found_or_absent(QueueName) of
                          not_found           -> Q1 = rabbit_policy:set(Q),
                                                 Q2 = Q1#amqqueue{state = live},
                                                 ok = store_queue(Q2),
                                                 B = add_default_binding(Q1),
                                                 fun () -> B(), Q1 end;
                          {absent, _Q, _} = R -> rabbit_misc:const(R)
                      end;
                  [ExistingQ] ->
                      rabbit_misc:const(ExistingQ)
              end
      end).

update(Name, Fun) ->
    case mnesia:wread({rabbit_queue, Name}) of
        [Q = #amqqueue{durable = Durable}] ->
            Q1 = Fun(Q),
            ok = mnesia:write(rabbit_queue, Q1, write),
            case Durable of
                true -> ok = mnesia:write(rabbit_durable_queue, Q1, write);
                _    -> ok
            end,
            Q1;
        [] ->
            not_found
    end.

store_queue(Q = #amqqueue{durable = true}) ->
    ok = mnesia:write(rabbit_durable_queue,
                      Q#amqqueue{slave_pids      = [],
                                 sync_slave_pids = [],
                                 gm_pids         = [],
                                 decorators      = undefined}, write),
    store_queue_ram(Q);
store_queue(Q = #amqqueue{durable = false}) ->
    store_queue_ram(Q).

store_queue_ram(Q) ->
    ok = mnesia:write(rabbit_queue, rabbit_queue_decorator:set(Q), write).

update_decorators(Name) ->
    rabbit_misc:execute_mnesia_transaction(
      fun() ->
              case mnesia:wread({rabbit_queue, Name}) of
                  [Q] -> store_queue_ram(Q),
                         ok;
                  []  -> ok
              end
      end).

policy_changed(Q1 = #amqqueue{decorators = Decorators1},
               Q2 = #amqqueue{decorators = Decorators2}) ->
    rabbit_mirror_queue_misc:update_mirrors(Q1, Q2),
    D1 = rabbit_queue_decorator:select(Decorators1),
    D2 = rabbit_queue_decorator:select(Decorators2),
    [ok = M:policy_changed(Q1, Q2) || M <- lists:usort(D1 ++ D2)],
    %% Make sure we emit a stats event even if nothing
    %% mirroring-related has changed - the policy may have changed anyway.
    notify_policy_changed(Q1).

add_default_binding(#amqqueue{name = QueueName}) ->
    ExchangeName = rabbit_misc:r(QueueName, exchange, <<>>),
    RoutingKey = QueueName#resource.name,
    rabbit_binding:add(#binding{source      = ExchangeName,
                                destination = QueueName,
                                key         = RoutingKey,
                                args        = []},
                       ?INTERNAL_USER).

lookup([])     -> [];                             %% optimisation
lookup([Name]) -> ets:lookup(rabbit_queue, Name); %% optimisation
lookup(Names) when is_list(Names) ->
    %% Normally we'd call mnesia:dirty_read/1 here, but that is quite
    %% expensive for reasons explained in rabbit_misc:dirty_read/1.
    lists:append([ets:lookup(rabbit_queue, Name) || Name <- Names]);
lookup(Name) ->
    rabbit_misc:dirty_read({rabbit_queue, Name}).

not_found_or_absent(Name) ->
    %% NB: we assume that the caller has already performed a lookup on
    %% rabbit_queue and not found anything
    case mnesia:read({rabbit_durable_queue, Name}) of
        []  -> not_found;
        [Q] -> {absent, Q, nodedown} %% Q exists on stopped node
    end.

not_found_or_absent_dirty(Name) ->
    %% We should read from both tables inside a tx, to get a
    %% consistent view. But the chances of an inconsistency are small,
    %% and only affect the error kind.
    case rabbit_misc:dirty_read({rabbit_durable_queue, Name}) of
        {error, not_found} -> not_found;
        {ok, Q}            -> {absent, Q, nodedown}
    end.

with(Name, F, E) ->
    with(Name, F, E, 2000).

with(Name, F, E, RetriesLeft) ->
    case lookup(Name) of
        {ok, Q = #amqqueue{}} when RetriesLeft =:= 0 ->
            %% Something bad happened to that queue, we are bailing out
            %% on processing current request.
            E({absent, Q, timeout});
        {ok, Q = #amqqueue{state = crashed}} ->
            E({absent, Q, crashed});
        {ok, Q = #amqqueue{pid = QPid}} ->
            %% We check is_process_alive(QPid) in case we receive a
            %% nodedown (for example) in F() that has nothing to do
            %% with the QPid. F() should be written s.t. that this
            %% cannot happen, so we bail if it does since that
            %% indicates a code bug and we don't want to get stuck in
            %% the retry loop.
            rabbit_misc:with_exit_handler(
              fun () -> false = rabbit_mnesia:is_process_alive(QPid),
                        timer:sleep(30),
                        with(Name, F, E, RetriesLeft - 1)
              end, fun () -> F(Q) end);
        {error, not_found} ->
            E(not_found_or_absent_dirty(Name))
    end.

with(Name, F) -> with(Name, F, fun (E) -> {error, E} end).

with_or_die(Name, F) ->
    with(Name, F, fun (not_found)           -> rabbit_misc:not_found(Name);
                      ({absent, Q, Reason}) -> rabbit_misc:absent(Q, Reason)
                  end).

assert_equivalence(#amqqueue{name        = QName,
                             durable     = Durable,
                             auto_delete = AD} = Q,
                   Durable1, AD1, Args1, Owner) ->
    rabbit_misc:assert_field_equivalence(Durable, Durable1, QName, durable),
    rabbit_misc:assert_field_equivalence(AD, AD1, QName, auto_delete),
    assert_args_equivalence(Q, Args1),
    check_exclusive_access(Q, Owner, strict).

check_exclusive_access(Q, Owner) -> check_exclusive_access(Q, Owner, lax).

check_exclusive_access(#amqqueue{exclusive_owner = Owner}, Owner, _MatchType) ->
    ok;
check_exclusive_access(#amqqueue{exclusive_owner = none}, _ReaderPid, lax) ->
    ok;
check_exclusive_access(#amqqueue{name = QueueName}, _ReaderPid, _MatchType) ->
    rabbit_misc:protocol_error(
      resource_locked,
      "cannot obtain exclusive access to locked ~s",
      [rabbit_misc:rs(QueueName)]).

with_exclusive_access_or_die(Name, ReaderPid, F) ->
    with_or_die(Name,
                fun (Q) -> check_exclusive_access(Q, ReaderPid), F(Q) end).

assert_args_equivalence(#amqqueue{name = QueueName, arguments = Args},
                        RequiredArgs) ->
    rabbit_misc:assert_args_equivalence(Args, RequiredArgs, QueueName,
                                        [Key || {Key, _Fun} <- declare_args()]).

check_declare_arguments(QueueName, Args) ->
    check_arguments(QueueName, Args, declare_args()).

check_consume_arguments(QueueName, Args) ->
    check_arguments(QueueName, Args, consume_args()).

check_arguments(QueueName, Args, Validators) ->
    [case rabbit_misc:table_lookup(Args, Key) of
         undefined -> ok;
         TypeVal   -> case Fun(TypeVal, Args) of
                          ok             -> ok;
                          {error, Error} -> rabbit_misc:protocol_error(
                                              precondition_failed,
                                              "invalid arg '~s' for ~s: ~255p",
                                              [Key, rabbit_misc:rs(QueueName),
                                               Error])
                      end
     end || {Key, Fun} <- Validators],
    ok.

declare_args() ->
    [{<<"x-expires">>,                 fun check_expires_arg/2},
     {<<"x-message-ttl">>,             fun check_message_ttl_arg/2},
     {<<"x-dead-letter-exchange">>,    fun check_dlxname_arg/2},
     {<<"x-dead-letter-routing-key">>, fun check_dlxrk_arg/2},
     {<<"x-max-length">>,              fun check_non_neg_int_arg/2},
     {<<"x-max-length-bytes">>,        fun check_non_neg_int_arg/2},
     {<<"x-max-priority">>,            fun check_non_neg_int_arg/2},
     {<<"x-queue-mode">>,              fun check_queue_mode/2}].

consume_args() -> [{<<"x-priority">>,              fun check_int_arg/2},
                   {<<"x-cancel-on-ha-failover">>, fun check_bool_arg/2}].

check_int_arg({Type, _}, _) ->
    case lists:member(Type, ?INTEGER_ARG_TYPES) of
        true  -> ok;
        false -> {error, {unacceptable_type, Type}}
    end.

check_bool_arg({bool, _}, _) -> ok;
check_bool_arg({Type, _}, _) -> {error, {unacceptable_type, Type}}.

check_non_neg_int_arg({Type, Val}, Args) ->
    case check_int_arg({Type, Val}, Args) of
        ok when Val >= 0 -> ok;
        ok               -> {error, {value_negative, Val}};
        Error            -> Error
    end.

check_expires_arg({Type, Val}, Args) ->
    case check_int_arg({Type, Val}, Args) of
        ok when Val == 0 -> {error, {value_zero, Val}};
        ok               -> rabbit_misc:check_expiry(Val);
        Error            -> Error
    end.

check_message_ttl_arg({Type, Val}, Args) ->
    case check_int_arg({Type, Val}, Args) of
        ok    -> rabbit_misc:check_expiry(Val);
        Error -> Error
    end.

%% Note that the validity of x-dead-letter-exchange is already verified
%% by rabbit_channel's queue.declare handler.
check_dlxname_arg({longstr, _}, _) -> ok;
check_dlxname_arg({Type,    _}, _) -> {error, {unacceptable_type, Type}}.

check_dlxrk_arg({longstr, _}, Args) ->
    case rabbit_misc:table_lookup(Args, <<"x-dead-letter-exchange">>) of
        undefined -> {error, routing_key_but_no_dlx_defined};
        _         -> ok
    end;
check_dlxrk_arg({Type,    _}, _Args) ->
    {error, {unacceptable_type, Type}}.

check_queue_mode({longstr, Val}, _Args) ->
    case lists:member(Val, [<<"default">>, <<"lazy">>]) of
        true  -> ok;
        false -> {error, invalid_queue_mode}
    end;
check_queue_mode({Type,    _}, _Args) ->
    {error, {unacceptable_type, Type}}.

list() -> mnesia:dirty_match_object(rabbit_queue, #amqqueue{_ = '_'}).

list_names() -> mnesia:dirty_all_keys(rabbit_queue).

list_local_names() ->
    [ Q#amqqueue.name || #amqqueue{state = State, pid = QPid} = Q <- list(),
           State =/= crashed,
           node() =:= node(QPid) ].

list(VHostPath) ->
    list(VHostPath, rabbit_queue).

%% Not dirty_match_object since that would not be transactional when used in a
%% tx context
list(VHostPath, TableName) ->
    mnesia:async_dirty(
      fun () ->
              mnesia:match_object(
                TableName,
                #amqqueue{name = rabbit_misc:r(VHostPath, queue), _ = '_'},
                read)
      end).

list_down(VHostPath) ->
    case rabbit_vhost:exists(VHostPath) of
        false -> [];
        true  ->
            Present = list(VHostPath),
            Durable = list(VHostPath, rabbit_durable_queue),
            PresentS = sets:from_list([N || #amqqueue{name = N} <- Present]),
            sets:to_list(sets:filter(fun (#amqqueue{name = N}) ->
                                             not sets:is_element(N, PresentS)
                                     end, sets:from_list(Durable)))
    end.

count(VHost) ->
  try
    %% this is certainly suboptimal but there is no way to count
    %% things using a secondary index in Mnesia. Our counter-table-per-node
    %% won't work here because with master migration of mirrored queues
    %% the "ownership" of queues by nodes becomes a non-trivial problem
    %% that requires a proper consensus algorithm.
    length(mnesia:dirty_index_read(rabbit_queue, VHost, #amqqueue.vhost))
  catch _:Err ->
    rabbit_log:error("Failed to fetch number of queues in vhost ~p:~n~p~n",
                     [VHost, Err]),
    0
  end.

info_keys() -> rabbit_amqqueue_process:info_keys().

map(Qs, F) -> rabbit_misc:filter_exit_map(F, Qs).

info(Q = #amqqueue{ state = crashed }) -> info_down(Q, crashed);
info(#amqqueue{ pid = QPid }) -> delegate:invoke(QPid, {gen_server2, call, [info, infinity]}).

info(Q = #amqqueue{ state = crashed }, Items) ->
    info_down(Q, Items, crashed);
info(#amqqueue{ pid = QPid }, Items) ->
    case delegate:invoke(QPid, {gen_server2, call, [{info, Items}, infinity]}) of
        {ok, Res}      -> Res;
        {error, Error} -> throw(Error)
    end.

info_down(Q, DownReason) ->
    info_down(Q, rabbit_amqqueue_process:info_keys(), DownReason).

info_down(Q, Items, DownReason) ->
    [{Item, i_down(Item, Q, DownReason)} || Item <- Items].

i_down(name,               #amqqueue{name               = Name}, _) -> Name;
i_down(durable,            #amqqueue{durable            = Dur},  _) -> Dur;
i_down(auto_delete,        #amqqueue{auto_delete        = AD},   _) -> AD;
i_down(arguments,          #amqqueue{arguments          = Args}, _) -> Args;
i_down(pid,                #amqqueue{pid                = QPid}, _) -> QPid;
i_down(recoverable_slaves, #amqqueue{recoverable_slaves = RS},   _) -> RS;
i_down(state, _Q, DownReason)                                     -> DownReason;
i_down(K, _Q, _DownReason) ->
    case lists:member(K, rabbit_amqqueue_process:info_keys()) of
        true  -> '';
        false -> throw({bad_argument, K})
    end.

info_all(VHostPath) ->
    map(list(VHostPath), fun (Q) -> info(Q) end) ++
        map(list_down(VHostPath), fun (Q) -> info_down(Q, down) end).

info_all(VHostPath, Items) ->
    map(list(VHostPath), fun (Q) -> info(Q, Items) end) ++
        map(list_down(VHostPath), fun (Q) -> info_down(Q, Items, down) end).

emit_info_local(VHostPath, Items, Ref, AggregatorPid) ->
    rabbit_control_misc:emitting_map_with_exit_handler(
      AggregatorPid, Ref, fun(Q) -> info(Q, Items) end, list_local(VHostPath)).

emit_info_all(Nodes, VHostPath, Items, Ref, AggregatorPid) ->
    Pids = [ spawn_link(Node, rabbit_amqqueue, emit_info_local, [VHostPath, Items, Ref, AggregatorPid]) || Node <- Nodes ],
    rabbit_control_misc:await_emitters_termination(Pids).

emit_info_down(VHostPath, Items, Ref, AggregatorPid) ->
    rabbit_control_misc:emitting_map_with_exit_handler(
      AggregatorPid, Ref, fun(Q) -> info_down(Q, Items, down) end,
      list_down(VHostPath)).

info_local(VHostPath) ->
    map(list_local(VHostPath), fun (Q) -> info(Q, [name]) end).

list_local(VHostPath) ->
    [ Q || #amqqueue{state = State, pid=QPid} = Q <- list(VHostPath),
           State =/= crashed,
           node() =:= node(QPid) ].

force_event_refresh(Ref) ->
    [gen_server2:cast(Q#amqqueue.pid,
                      {force_event_refresh, Ref}) || Q <- list()],
    ok.

notify_policy_changed(#amqqueue{pid = QPid}) ->
    gen_server2:cast(QPid, policy_changed).

consumers(#amqqueue{ pid = QPid }) ->
    delegate:invoke(QPid, {gen_server2, call, [consumers, infinity]}).

consumer_info_keys() -> ?CONSUMER_INFO_KEYS.

consumers_all(VHostPath) ->
    ConsumerInfoKeys = consumer_info_keys(),
    lists:append(
      map(list(VHostPath),
          fun(Q) -> get_queue_consumer_info(Q, ConsumerInfoKeys) end)).

emit_consumers_all(Nodes, VHostPath, Ref, AggregatorPid) ->
    Pids = [ spawn_link(Node, rabbit_amqqueue, emit_consumers_local, [VHostPath, Ref, AggregatorPid]) || Node <- Nodes ],
    rabbit_control_misc:await_emitters_termination(Pids),
    ok.

emit_consumers_local(VHostPath, Ref, AggregatorPid) ->
    ConsumerInfoKeys = consumer_info_keys(),
    rabbit_control_misc:emitting_map(
      AggregatorPid, Ref,
      fun(Q) -> get_queue_consumer_info(Q, ConsumerInfoKeys) end,
      list_local(VHostPath)).

get_queue_consumer_info(Q, ConsumerInfoKeys) ->
    [lists:zip(ConsumerInfoKeys,
               [Q#amqqueue.name, ChPid, CTag,
                AckRequired, Prefetch, Args]) ||
        {ChPid, CTag, AckRequired, Prefetch, Args, _} <- consumers(Q)].

stat(#amqqueue{pid = QPid}) -> delegate:invoke(QPid, {gen_server2, call, [stat, infinity]}).

pid_of(#amqqueue{pid = Pid}) -> Pid.
pid_of(VHost, QueueName) ->
  case lookup(rabbit_misc:r(VHost, queue, QueueName)) of
    {ok, Q}                -> pid_of(Q);
    {error, not_found} = E -> E
  end.

delete_exclusive(QPids, ConnId) ->
    [gen_server2:cast(QPid, {delete_exclusive, ConnId}) || QPid <- QPids],
    ok.

delete_immediately(QPids) ->
    [gen_server2:cast(QPid, delete_immediately) || QPid <- QPids],
    ok.

delete(#amqqueue{ pid = QPid }, IfUnused, IfEmpty, ActingUser) ->
    delegate:invoke(QPid, {gen_server2, call, [{delete, IfUnused, IfEmpty, ActingUser}, infinity]}).

delete_crashed(Q) ->
    delete_crashed(Q, ?INTERNAL_USER).

delete_crashed(#amqqueue{ pid = QPid } = Q, ActingUser) ->
    ok = rpc:call(node(QPid), ?MODULE, delete_crashed_internal, [Q, ActingUser]).

delete_crashed_internal(Q = #amqqueue{ name = QName }, ActingUser) ->
    {ok, BQ} = application:get_env(rabbit, backing_queue_module),
    BQ:delete_crashed(Q),
    ok = internal_delete(QName, ActingUser).

purge(#amqqueue{ pid = QPid }) ->
    delegate:invoke(QPid, {gen_server2, call, [purge, infinity]}).

requeue(QPid, MsgIds, ChPid) ->
    delegate:invoke(QPid, {gen_server2, call, [{requeue, MsgIds, ChPid}, infinity]}).

ack(QPid, MsgIds, ChPid) ->
    delegate:invoke_no_result(QPid, {gen_server2, cast, [{ack, MsgIds, ChPid}]}).

reject(QPid, Requeue, MsgIds, ChPid) ->
    delegate:invoke_no_result(QPid, {gen_server2, cast, [{reject, Requeue, MsgIds, ChPid}]}).

notify_down_all(QPids, ChPid) ->
    notify_down_all(QPids, ChPid, ?CHANNEL_OPERATION_TIMEOUT).

notify_down_all(QPids, ChPid, Timeout) ->
    case rpc:call(node(), delegate, invoke,
                  [QPids, {gen_server2, call, [{notify_down, ChPid}, infinity]}], Timeout) of
        {badrpc, timeout} -> {error, {channel_operation_timeout, Timeout}};
        {badrpc, Reason}  -> {error, Reason};
        {_, Bads} ->
            case lists:filter(
                   fun ({_Pid, {exit, {R, _}, _}}) ->
                           rabbit_misc:is_abnormal_exit(R);
                       ({_Pid, _})                 -> false
                   end, Bads) of
                []    -> ok;
                Bads1 -> {error, Bads1}
            end;
        Error         -> {error, Error}
    end.

activate_limit_all(QPids, ChPid) ->
    delegate:invoke_no_result(QPids, {gen_server2, cast, [{activate_limit, ChPid}]}).

credit(#amqqueue{pid = QPid}, ChPid, CTag, Credit, Drain) ->
    delegate:invoke_no_result(QPid, {gen_server2, cast, [{credit, ChPid, CTag, Credit, Drain}]}).

basic_get(#amqqueue{pid = QPid}, ChPid, NoAck, LimiterPid) ->
    delegate:invoke(QPid, {gen_server2, call, [{basic_get, ChPid, NoAck, LimiterPid}, infinity]}).

basic_consume(#amqqueue{pid = QPid, name = QName}, NoAck, ChPid, LimiterPid,
              LimiterActive, ConsumerPrefetchCount, ConsumerTag,
              ExclusiveConsume, Args, OkMsg, ActingUser) ->
    ok = check_consume_arguments(QName, Args),
    delegate:invoke(QPid, {gen_server2, call,
                           [{basic_consume, NoAck, ChPid, LimiterPid, LimiterActive,
                             ConsumerPrefetchCount, ConsumerTag, ExclusiveConsume,
                             Args, OkMsg, ActingUser}, infinity]}).

basic_cancel(#amqqueue{pid = QPid}, ChPid, ConsumerTag, OkMsg, ActingUser) ->
    delegate:invoke(QPid, {gen_server2, call,
                           [{basic_cancel, ChPid, ConsumerTag, OkMsg, ActingUser}, infinity]}).

notify_decorators(#amqqueue{pid = QPid}) ->
    delegate:invoke_no_result(QPid, {gen_server2, cast, [notify_decorators]}).

notify_sent(QPid, ChPid) ->
    rabbit_amqqueue_common:notify_sent(QPid, ChPid).

notify_sent_queue_down(QPid) ->
    rabbit_amqqueue_common:notify_sent_queue_down(QPid).

resume(QPid, ChPid) -> delegate:invoke_no_result(QPid, {gen_server2, cast, [{resume, ChPid}]}).

internal_delete1(QueueName, OnlyDurable) ->
    ok = mnesia:delete({rabbit_queue, QueueName}),
    %% this 'guarded' delete prevents unnecessary writes to the mnesia
    %% disk log
    case mnesia:wread({rabbit_durable_queue, QueueName}) of
        []  -> ok;
        [_] -> ok = mnesia:delete({rabbit_durable_queue, QueueName})
    end,
    %% we want to execute some things, as decided by rabbit_exchange,
    %% after the transaction.
    rabbit_binding:remove_for_destination(QueueName, OnlyDurable).

internal_delete(QueueName, ActingUser) ->
    rabbit_misc:execute_mnesia_tx_with_tail(
      fun () ->
              case {mnesia:wread({rabbit_queue, QueueName}),
                    mnesia:wread({rabbit_durable_queue, QueueName})} of
                  {[], []} ->
                      rabbit_misc:const({error, not_found});
                  _ ->
                      Deletions = internal_delete1(QueueName, false),
                      T = rabbit_binding:process_deletions(Deletions,
                                                           ?INTERNAL_USER),
                      fun() ->
                              ok = T(),
			      rabbit_core_metrics:queue_deleted(QueueName),
                              ok = rabbit_event:notify(queue_deleted,
                                                       [{name, QueueName},
                                                        {user_who_performed_action, ActingUser}])
                      end
              end
      end).

forget_all_durable(Node) ->
    %% Note rabbit is not running so we avoid e.g. the worker pool. Also why
    %% we don't invoke the return from rabbit_binding:process_deletions/1.
    {atomic, ok} =
        mnesia:sync_transaction(
          fun () ->
                  Qs = mnesia:match_object(rabbit_durable_queue,
                                           #amqqueue{_ = '_'}, write),
                  [forget_node_for_queue(Node, Q) ||
                      #amqqueue{pid = Pid} = Q <- Qs,
                      node(Pid) =:= Node],
                  ok
          end),
    ok.

%% Try to promote a slave while down - it should recover as a
%% master. We try to take the oldest slave here for best chance of
%% recovery.
forget_node_for_queue(DeadNode, Q = #amqqueue{recoverable_slaves = RS}) ->
    forget_node_for_queue(DeadNode, RS, Q).

forget_node_for_queue(_DeadNode, [], #amqqueue{name = Name}) ->
    %% No slaves to recover from, queue is gone.
    %% Don't process_deletions since that just calls callbacks and we
    %% are not really up.
    internal_delete1(Name, true);

%% Should not happen, but let's be conservative.
forget_node_for_queue(DeadNode, [DeadNode | T], Q) ->
    forget_node_for_queue(DeadNode, T, Q);

forget_node_for_queue(DeadNode, [H|T], Q) ->
    case node_permits_offline_promotion(H) of
        false -> forget_node_for_queue(DeadNode, T, Q);
        true  -> Q1 = Q#amqqueue{pid = rabbit_misc:node_to_fake_pid(H)},
                 ok = mnesia:write(rabbit_durable_queue, Q1, write)
    end.

node_permits_offline_promotion(Node) ->
    case node() of
        Node -> not rabbit:is_running(); %% [1]
        _    -> All = rabbit_mnesia:cluster_nodes(all),
                Running = rabbit_mnesia:cluster_nodes(running),
                lists:member(Node, All) andalso
                    not lists:member(Node, Running) %% [2]
    end.
%% [1] In this case if we are a real running node (i.e. rabbitmqctl
%% has RPCed into us) then we cannot allow promotion. If on the other
%% hand we *are* rabbitmqctl impersonating the node for offline
%% node-forgetting then we can.
%%
%% [2] This is simpler; as long as it's down that's OK

run_backing_queue(QPid, Mod, Fun) ->
    gen_server2:cast(QPid, {run_backing_queue, Mod, Fun}).

set_ram_duration_target(QPid, Duration) ->
    gen_server2:cast(QPid, {set_ram_duration_target, Duration}).

set_maximum_since_use(QPid, Age) ->
    gen_server2:cast(QPid, {set_maximum_since_use, Age}).

update_mirroring(QPid) ->
    ok = delegate:invoke_no_result(QPid, {gen_server2, cast, [update_mirroring]}).

sync_mirrors(#amqqueue{pid = QPid}) ->
    delegate:invoke(QPid, {gen_server2, call, [sync_mirrors, infinity]});
sync_mirrors(QPid) ->
    delegate:invoke(QPid, {gen_server2, call, [sync_mirrors, infinity]}).
cancel_sync_mirrors(#amqqueue{pid = QPid}) ->
    delegate:invoke(QPid, {gen_server2, call, [cancel_sync_mirrors, infinity]});
cancel_sync_mirrors(QPid) ->
    delegate:invoke(QPid, {gen_server2, call, [cancel_sync_mirrors, infinity]}).

is_mirrored(Q) ->
    rabbit_mirror_queue_misc:is_mirrored(Q).

on_node_up(Node) ->
    ok = rabbit_misc:execute_mnesia_transaction(
           fun () ->
                   Qs = mnesia:match_object(rabbit_queue,
                                            #amqqueue{_ = '_'}, write),
                   [maybe_clear_recoverable_node(Node, Q) || Q <- Qs],
                   ok
           end).

maybe_clear_recoverable_node(Node,
                             #amqqueue{sync_slave_pids    = SPids,
                                       recoverable_slaves = RSs} = Q) ->
    case lists:member(Node, RSs) of
        true  ->
            %% There is a race with
            %% rabbit_mirror_queue_slave:record_synchronised/1 called
            %% by the incoming slave node and this function, called
            %% by the master node. If this function is executed after
            %% record_synchronised/1, the node is erroneously removed
            %% from the recoverable slaves list.
            %%
            %% We check if the slave node's queue PID is alive. If it is
            %% the case, then this function is executed after. In this
            %% situation, we don't touch the queue record, it is already
            %% correct.
            DoClearNode =
                case [SP || SP <- SPids, node(SP) =:= Node] of
                    [SPid] -> not rabbit_misc:is_process_alive(SPid);
                    _      -> true
                end,
            if
                DoClearNode -> RSs1 = RSs -- [Node],
                               store_queue(
                                 Q#amqqueue{recoverable_slaves = RSs1});
                true        -> ok
            end;
        false ->
            ok
    end.

on_node_down(Node) ->
    rabbit_misc:execute_mnesia_tx_with_tail(
      fun () -> QsDels =
                    qlc:e(qlc:q([{QName, delete_queue(QName)} ||
                                    #amqqueue{name = QName, pid = Pid} = Q
                                        <- mnesia:table(rabbit_queue),
                                    not rabbit_amqqueue:is_mirrored(Q) andalso
                                        node(Pid) == Node andalso
                                        not rabbit_mnesia:is_process_alive(Pid)])),
                {Qs, Dels} = lists:unzip(QsDels),
                T = rabbit_binding:process_deletions(
                      lists:foldl(fun rabbit_binding:combine_deletions/2,
                                  rabbit_binding:new_deletions(), Dels),
                      ?INTERNAL_USER),
                fun () ->
                        T(),
                        lists:foreach(
                          fun(QName) ->
                                  rabbit_core_metrics:queue_deleted(QName),
                                  ok = rabbit_event:notify(queue_deleted,
                                                           [{name, QName},
                                                            {user, ?INTERNAL_USER}])
                          end, Qs)
                end
      end).

delete_queue(QueueName) ->
    ok = mnesia:delete({rabbit_queue, QueueName}),
    rabbit_binding:remove_transient_for_destination(QueueName).

pseudo_queue(QueueName, Pid) ->
    #amqqueue{name         = QueueName,
              durable      = false,
              auto_delete  = false,
              arguments    = [],
              pid          = Pid,
              slave_pids   = []}.

immutable(Q) -> Q#amqqueue{pid                = none,
                           slave_pids         = none,
                           sync_slave_pids    = none,
                           recoverable_slaves = none,
                           gm_pids            = none,
                           policy             = none,
                           decorators         = none,
                           state              = none}.

deliver([], _Delivery) ->
    %% /dev/null optimisation
    [];

deliver(Qs, Delivery = #delivery{flow = Flow}) ->
    {MPids, SPids} = qpids(Qs),
    QPids = MPids ++ SPids,
    %% We use up two credits to send to a slave since the message
    %% arrives at the slave from two directions. We will ack one when
    %% the slave receives the message direct from the channel, and the
    %% other when it receives it via GM.
    case Flow of
        %% Here we are tracking messages sent by the rabbit_channel
        %% process. We are accessing the rabbit_channel process
        %% dictionary.
        flow   -> [credit_flow:send(QPid) || QPid <- QPids],
                  [credit_flow:send(QPid) || QPid <- SPids];
        noflow -> ok
    end,

    %% We let slaves know that they were being addressed as slaves at
    %% the time - if they receive such a message from the channel
    %% after they have become master they should mark the message as
    %% 'delivered' since they do not know what the master may have
    %% done with it.
    MMsg = {deliver, Delivery, false},
    SMsg = {deliver, Delivery, true},
    delegate:invoke_no_result(MPids, {gen_server2, cast, [MMsg]}),
    delegate:invoke_no_result(SPids, {gen_server2, cast, [SMsg]}),
    QPids.

qpids([]) -> {[], []}; %% optimisation
qpids([#amqqueue{pid = QPid, slave_pids = SPids}]) -> {[QPid], SPids}; %% opt
qpids(Qs) ->
    {MPids, SPids} = lists:foldl(fun (#amqqueue{pid = QPid, slave_pids = SPids},
                                      {MPidAcc, SPidAcc}) ->
                                         {[QPid | MPidAcc], [SPids | SPidAcc]}
                                 end, {[], []}, Qs),
    {MPids, lists:append(SPids)}.<|MERGE_RESOLUTION|>--- conflicted
+++ resolved
@@ -211,17 +211,8 @@
         [queue_name, channel_pid, consumer_tag, ack_required, prefetch_count,
          arguments]).
 
-<<<<<<< HEAD
 warn_file_limit() ->
     DurableQueues = find_durable_queues(),
-=======
-recover() ->
-    %% Clear out remnants of old incarnation, in case we restarted
-    %% faster than other nodes handled DOWN messages from us.
-    on_node_down(node()),
-    DurableQueues = queues_to_recover(),
-
->>>>>>> 46eb2e54
     L = length(DurableQueues),
 
     %% if there are not enough file handles, the server might hang
@@ -264,7 +255,6 @@
     [Pid ! {self(), go} || #amqqueue{pid = Pid} <- Qs],
     ok.
 
-<<<<<<< HEAD
 find_durable_queues(VHost) ->
     Node = node(),
     mnesia:async_dirty(
@@ -282,31 +272,6 @@
                                 (mnesia:read(rabbit_queue, Name, read) =:= []
                                 orelse not erlang:is_process_alive(Pid))]))
       end).
-=======
-queues_to_recover() ->
-    DurableQueues = find_durable_queues(),
-    VHosts = rabbit_vhost:list(),
-
-    {QueuesWithVhost, QueuesWithoutVhost} = lists:partition(
-        fun(#amqqueue{name = #resource{virtual_host = VHost}}) ->
-            lists:member(VHost, VHosts)
-        end,
-        DurableQueues),
-
-    {LocalQueuesWithoutVhost, _RemoteQueuesWithoutVhost} = lists:partition(
-        fun(#amqqueue{pid = QPid}) -> node(QPid) == node() end,
-        QueuesWithoutVhost),
-
-    {atomic, ok} =
-        mnesia:sync_transaction(
-            fun () ->
-                [ internal_delete1(Name, false)
-                  || #amqqueue{name = Name} <- LocalQueuesWithoutVhost ],
-                ok
-            end),
-
-    QueuesWithVhost.
->>>>>>> 46eb2e54
 
 find_durable_queues() ->
     Node = node(),
